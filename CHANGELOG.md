# Changelog

## master / unreleased

* [CHANGE] Experimental Delete Series: Change target flag for purger from `data-purger` to `purger`. #2777
* [CHANGE] Experimental TSDB: The max concurrent queries against the long-term storage, configured via `-experimental.tsdb.bucket-store.max-concurrent`, is now a limit shared across all tenants and not a per-tenant limit anymore. The default value has changed from `20` to `100` and the following new metrics have been added: #2797
  * `cortex_bucket_stores_gate_queries_concurrent_max`
  * `cortex_bucket_stores_gate_queries_in_flight`
  * `cortex_bucket_stores_gate_duration_seconds`
* [CHANGE] Metric `cortex_ingester_flush_reasons` has been renamed to `cortex_ingester_series_flushed_total`, and is now incremented during flush, not when series is enqueued for flushing. #2802
* [CHANGE] Experimental Delete Series: Metric `cortex_purger_oldest_pending_delete_request_age_seconds` would track age of delete requests since they are over their cancellation period instead of their creation time. #2806
* [CHANGE] Experimental TSDB: the store-gateway service is required in a Cortex cluster running with the experimental blocks storage. Removed the `-experimental.tsdb.store-gateway-enabled` CLI flag and `store_gateway_enabled` YAML config option. The store-gateway is now always enabled when the storage engine is `tsdb`. #2822
* [CHANGE] Experimental TSDB: removed support for `-experimental.tsdb.bucket-store.max-sample-count` flag because the implementation was flawed. To limit the number of samples/chunks processed by a single query you can set `-store.query-chunk-limit`, which is now supported by the blocks storage too. #2852
* [CHANGE] Ingester: Chunks flushed via /flush stay in memory until retention period is reached. This affects `cortex_ingester_memory_chunks` metric. #2778
* [CHANGE] Querier: the error message returned when the query time range exceeds `-store.max-query-length` has changed from `invalid query, length > limit (X > Y)` to `the query time range exceeds the limit (query length: X, limit: Y)`. #2826
* [CHANGE] KV: The `role` label which was a label of `multi` KV store client only has been added to metrics of every KV store client. If KV store client is not `multi`, then the value of `role` label is `primary`. #2837
* [CHANGE] Added the `engine` label to the metrics exposed by the Prometheus query engine, to distinguish between `ruler` and `querier` metrics. #2854
* [CHANGE] Added ruler to the single binary when started with `-target=all` (default). #2854
* [CHANGE] Experimental TSDB: compact head when opening TSDB. This should only affect ingester startup after it was unable to compact head in previous run. #2870
* [CHANGE] Metric `cortex_overrides_last_reload_successful` has been renamed to `cortex_runtime_config_last_reload_successful`. #2874
* [CHANGE] HipChat support has been removed from the alertmanager (because removed from the Prometheus upstream too). #2902
* [FEATURE] Introduced `ruler.for-outage-tolerance`, Max time to tolerate outage for restoring "for" state of alert. #2783
* [FEATURE] Introduced `ruler.for-grace-period`, Minimum duration between alert and restored "for" state. This is maintained only for alerts with configured "for" time greater than grace period. #2783
* [FEATURE] Introduced `ruler.resend-delay`, Minimum amount of time to wait before resending an alert to Alertmanager. #2783
* [FEATURE] Ruler: added `local` filesystem support to store rules (read-only). #2854
* [ENHANCEMENT] Upgraded Docker base images to `alpine:3.12`. #2862
* [ENHANCEMENT] Experimental: Querier can now optionally query secondary store. This is specified by using `-querier.second-store-engine` option, with values `chunks` or `tsdb`. Standard configuration options for this store are used. Additionally, this querying can be configured to happen only for queries that need data older than `-querier.use-second-store-before-time`. Default value of zero will always query secondary store. #2747
* [ENHANCEMENT] Query-tee: increased the `cortex_querytee_request_duration_seconds` metric buckets granularity. #2799
* [ENHANCEMENT] Query-tee: fail to start if the configured `-backend.preferred` is unknown. #2799
* [ENHANCEMENT] Ruler: Added the following metrics: #2786
  * `cortex_prometheus_notifications_latency_seconds`
  * `cortex_prometheus_notifications_errors_total`
  * `cortex_prometheus_notifications_sent_total`
  * `cortex_prometheus_notifications_dropped_total`
  * `cortex_prometheus_notifications_queue_length`
  * `cortex_prometheus_notifications_queue_capacity`
  * `cortex_prometheus_notifications_alertmanagers_discovered`
* [ENHANCEMENT] The behavior of the `/ready` was changed for the query frontend to indicate when it was ready to accept queries. This is intended for use by a read path load balancer that would want to wait for the frontend to have attached queriers before including it in the backend. #2733
* [ENHANCEMENT] Experimental Delete Series: Add support for deletion of chunks for remaining stores. #2801
* [ENHANCEMENT] Add `-modules` command line flag to list possible values for `-target`. Also, log warning if given target is internal component. #2752
* [ENHANCEMENT] Added `-ingester.flush-on-shutdown-with-wal-enabled` option to enable chunks flushing even when WAL is enabled. #2780
* [ENHANCEMENT] Query-tee: Support for custom API prefix by using `-server.path-prefix` option. #2814
* [ENHANCEMENT] Query-tee: Forward `X-Scope-OrgId` header to backend, if present in the request. #2815
* [ENHANCEMENT] Experimental TSDB: Added `-experimental.tsdb.head-compaction-idle-timeout` option to force compaction of data in memory into a block. #2803
* [ENHANCEMENT] Experimental TSDB: Added support for flushing blocks via `/flush`, `/shutdown` (previously these only worked for chunks storage) and by using `-experimental.tsdb.flush-blocks-on-shutdown` option. #2794
* [ENHANCEMENT] Experimental TSDB: Added support to enforce max query time range length via `-store.max-query-length`. #2826
* [ENHANCEMENT] Experimental TSDB: Added support to limit the max number of chunks that can be fetched from the long-term storage while executing a query. The limit is configurable via `-store.query-chunk-limit`. #2852
* [ENHANCEMENT] Ingester: Added new metric `cortex_ingester_flush_series_in_progress` that reports number of ongoing flush-series operations. Useful when calling `/flush` handler: if `cortex_ingester_flush_queue_length + cortex_ingester_flush_series_in_progress` is 0, all flushes are finished. #2778
* [ENHANCEMENT] Memberlist members can join cluster via SRV records. #2788
* [ENHANCEMENT] Added configuration options for chunks s3 client. #2831
  * `s3.endpoint`
  * `s3.region`
  * `s3.access-key-id`
  * `s3.secret-access-key`
  * `s3.insecure`
  * `s3.sse-encryption`
  * `s3.http.idle-conn-timeout`
  * `s3.http.response-header-timeout`
  * `s3.http.insecure-skip-verify`
* [ENHANCEMENT] Prometheus upgraded. #2798 #2849 #2867 #2902 #2918
  * Optimized labels regex matchers for patterns containing literals (eg. `foo.*`, `.*foo`, `.*foo.*`)
<<<<<<< HEAD
* [BUGFIX] Fixed `Missing chunks and index config causing silent failure` Absence of chunks and index from schema config is not validated. #2732
=======
* [ENHANCEMENT] Add metric `cortex_ruler_config_update_failures_total` to Ruler to track failures of loading rules files. #2857
* [ENHANCEMENT] Experimental Alertmanager: Alertmanager configuration persisted to object storage using an experimental API that accepts and returns YAML-based Alertmanager configuration. #2768
* [ENHANCEMENT] Ruler: `-ruler.alertmanager-url` now supports multiple URLs. Each URL is treated as a separate Alertmanager group. Support for multiple Alertmanagers in a group can be achieved by using DNS service discovery. #2851
* [ENHANCEMENT] Experimental TSDB: Cortex Flusher now works with blocks engine. Flusher needs to be provided with blocks-engine configuration, existing Flusher flags are not used (they are only relevant for chunks engine). Note that flush errors are only reported via log. #2877
* [ENHANCEMENT] Flusher: Added `-flusher.exit-after-flush` option (defaults to true) to control whether Cortex should stop completely after Flusher has finished its work. #2877
* [ENHANCEMENT] Added metrics `cortex_config_hash` and `cortex_runtime_config_hash` to expose hash of the currently active config file. #2874
>>>>>>> 1319e9d2
* [BUGFIX] Fixed a bug in the index intersect code causing storage to return more chunks/series than required. #2796
* [BUGFIX] Fixed the number of reported keys in the background cache queue. #2764
* [BUGFIX] Fix race in processing of headers in sharded queries. #2762
* [BUGFIX] Query Frontend: Do not re-split sharded requests around ingester boundaries. #2766
* [BUGFIX] Experimental Delete Series: Fixed a problem with cache generation numbers prefixed to cache keys. #2800
* [BUGFIX] Ingester: Flushing chunks via `/flush` endpoint could previously lead to panic, if chunks were already flushed before and then removed from memory during the flush caused by `/flush` handler. Immediate flush now doesn't cause chunks to be flushed again. Samples received during flush triggered via `/flush` handler are no longer discarded. #2778
* [BUGFIX] Prometheus upgraded. #2849
  * Fixed unknown symbol error during head compaction
* [BUGFIX] Experimental Delete Series: Fixed a data race in Purger. #2817
* [BUGFIX] KV: Fixed a bug that triggered a panic due to metrics being registered with the same name but different labels when using a `multi` configured KV client. #2837
* [BUGFIX] Query-frontend: Fix passing HTTP `Host` header if `-frontend.downstream-url` is configured. #2880
* [BUGFIX] Ingester: Improve time-series distribution when `-experimental.distributor.user-subring-size` is enabled. #2887
* [BUGFIX] Set content type to `application/x-protobuf` for remote_read responses. #2915

## 1.2.0 / 2020-07-01

* [CHANGE] Metric `cortex_kv_request_duration_seconds` now includes `name` label to denote which client is being used as well as the `backend` label to denote the KV backend implementation in use. #2648
* [CHANGE] Experimental Ruler: Rule groups persisted to object storage using the experimental API have an updated object key encoding to better handle special characters. Rule groups previously-stored using object storage must be renamed to the new format. #2646
* [CHANGE] Query Frontend now uses Round Robin to choose a tenant queue to service next. #2553
* [CHANGE] `-promql.lookback-delta` is now deprecated and has been replaced by `-querier.lookback-delta` along with `lookback_delta` entry under `querier` in the config file. `-promql.lookback-delta` will be removed in v1.4.0. #2604
* [CHANGE] Experimental TSDB: removed `-experimental.tsdb.bucket-store.binary-index-header-enabled` flag. Now the binary index-header is always enabled.
* [CHANGE] Experimental TSDB: Renamed index-cache metrics to use original metric names from Thanos, as Cortex is not aggregating them in any way: #2627
  * `cortex_<service>_blocks_index_cache_items_evicted_total` => `thanos_store_index_cache_items_evicted_total{name="index-cache"}`
  * `cortex_<service>_blocks_index_cache_items_added_total` => `thanos_store_index_cache_items_added_total{name="index-cache"}`
  * `cortex_<service>_blocks_index_cache_requests_total` => `thanos_store_index_cache_requests_total{name="index-cache"}`
  * `cortex_<service>_blocks_index_cache_items_overflowed_total` => `thanos_store_index_cache_items_overflowed_total{name="index-cache"}`
  * `cortex_<service>_blocks_index_cache_hits_total` => `thanos_store_index_cache_hits_total{name="index-cache"}`
  * `cortex_<service>_blocks_index_cache_items` => `thanos_store_index_cache_items{name="index-cache"}`
  * `cortex_<service>_blocks_index_cache_items_size_bytes` => `thanos_store_index_cache_items_size_bytes{name="index-cache"}`
  * `cortex_<service>_blocks_index_cache_total_size_bytes` => `thanos_store_index_cache_total_size_bytes{name="index-cache"}`
  * `cortex_<service>_blocks_index_cache_memcached_operations_total` =>  `thanos_memcached_operations_total{name="index-cache"}`
  * `cortex_<service>_blocks_index_cache_memcached_operation_failures_total` =>  `thanos_memcached_operation_failures_total{name="index-cache"}`
  * `cortex_<service>_blocks_index_cache_memcached_operation_duration_seconds` =>  `thanos_memcached_operation_duration_seconds{name="index-cache"}`
  * `cortex_<service>_blocks_index_cache_memcached_operation_skipped_total` =>  `thanos_memcached_operation_skipped_total{name="index-cache"}`
* [CHANGE] Experimental TSDB: Renamed metrics in bucket stores: #2627
  * `cortex_<service>_blocks_meta_syncs_total` => `cortex_blocks_meta_syncs_total{component="<service>"}`
  * `cortex_<service>_blocks_meta_sync_failures_total` => `cortex_blocks_meta_sync_failures_total{component="<service>"}`
  * `cortex_<service>_blocks_meta_sync_duration_seconds` => `cortex_blocks_meta_sync_duration_seconds{component="<service>"}`
  * `cortex_<service>_blocks_meta_sync_consistency_delay_seconds` => `cortex_blocks_meta_sync_consistency_delay_seconds{component="<service>"}`
  * `cortex_<service>_blocks_meta_synced` => `cortex_blocks_meta_synced{component="<service>"}`
  * `cortex_<service>_bucket_store_block_loads_total` => `cortex_bucket_store_block_loads_total{component="<service>"}`
  * `cortex_<service>_bucket_store_block_load_failures_total` => `cortex_bucket_store_block_load_failures_total{component="<service>"}`
  * `cortex_<service>_bucket_store_block_drops_total` => `cortex_bucket_store_block_drops_total{component="<service>"}`
  * `cortex_<service>_bucket_store_block_drop_failures_total` => `cortex_bucket_store_block_drop_failures_total{component="<service>"}`
  * `cortex_<service>_bucket_store_blocks_loaded` => `cortex_bucket_store_blocks_loaded{component="<service>"}`
  * `cortex_<service>_bucket_store_series_data_touched` => `cortex_bucket_store_series_data_touched{component="<service>"}`
  * `cortex_<service>_bucket_store_series_data_fetched` => `cortex_bucket_store_series_data_fetched{component="<service>"}`
  * `cortex_<service>_bucket_store_series_data_size_touched_bytes` => `cortex_bucket_store_series_data_size_touched_bytes{component="<service>"}`
  * `cortex_<service>_bucket_store_series_data_size_fetched_bytes` => `cortex_bucket_store_series_data_size_fetched_bytes{component="<service>"}`
  * `cortex_<service>_bucket_store_series_blocks_queried` => `cortex_bucket_store_series_blocks_queried{component="<service>"}`
  * `cortex_<service>_bucket_store_series_get_all_duration_seconds` => `cortex_bucket_store_series_get_all_duration_seconds{component="<service>"}`
  * `cortex_<service>_bucket_store_series_merge_duration_seconds` => `cortex_bucket_store_series_merge_duration_seconds{component="<service>"}`
  * `cortex_<service>_bucket_store_series_refetches_total` => `cortex_bucket_store_series_refetches_total{component="<service>"}`
  * `cortex_<service>_bucket_store_series_result_series` => `cortex_bucket_store_series_result_series{component="<service>"}`
  * `cortex_<service>_bucket_store_cached_postings_compressions_total` => `cortex_bucket_store_cached_postings_compressions_total{component="<service>"}`
  * `cortex_<service>_bucket_store_cached_postings_compression_errors_total` => `cortex_bucket_store_cached_postings_compression_errors_total{component="<service>"}`
  * `cortex_<service>_bucket_store_cached_postings_compression_time_seconds` => `cortex_bucket_store_cached_postings_compression_time_seconds{component="<service>"}`
  * `cortex_<service>_bucket_store_cached_postings_original_size_bytes_total` => `cortex_bucket_store_cached_postings_original_size_bytes_total{component="<service>"}`
  * `cortex_<service>_bucket_store_cached_postings_compressed_size_bytes_total` => `cortex_bucket_store_cached_postings_compressed_size_bytes_total{component="<service>"}`
  * `cortex_<service>_blocks_sync_seconds` => `cortex_bucket_stores_blocks_sync_seconds{component="<service>"}`
  * `cortex_<service>_blocks_last_successful_sync_timestamp_seconds` => `cortex_bucket_stores_blocks_last_successful_sync_timestamp_seconds{component="<service>"}`
* [CHANGE] Available command-line flags are printed to stdout, and only when requested via `-help`. Using invalid flag no longer causes printing of all available flags. #2691
* [CHANGE] Experimental Memberlist ring: randomize gossip node names to avoid conflicts when running multiple clients on the same host, or reusing host names (eg. pods in statefulset). Node name randomization can be disabled by using `-memberlist.randomize-node-name=false`. #2715
* [CHANGE] Memberlist KV client is no longer considered experimental. #2725
* [CHANGE] Experimental Delete Series: Make delete request cancellation duration configurable. #2760
* [CHANGE] Removed `-store.fullsize-chunks` option which was undocumented and unused (it broke ingester hand-overs). #2656
* [CHANGE] Query with no metric name that has previously resulted in HTTP status code 500 now returns status code 422 instead. #2571
* [FEATURE] TLS config options added for GRPC clients in Querier (Query-frontend client & Ingester client), Ruler, Store Gateway, as well as HTTP client in Config store client. #2502
* [FEATURE] The flag `-frontend.max-cache-freshness` is now supported within the limits overrides, to specify per-tenant max cache freshness values. The corresponding YAML config parameter has been changed from `results_cache.max_freshness` to `limits_config.max_cache_freshness`. The legacy YAML config parameter (`results_cache.max_freshness`) will continue to be supported till Cortex release `v1.4.0`. #2609
* [FEATURE] Experimental gRPC Store: Added support to 3rd parties index and chunk stores using gRPC client/server plugin mechanism. #2220
* [FEATURE] Add `-cassandra.table-options` flag to customize table options of Cassandra when creating the index or chunk table. #2575
* [ENHANCEMENT] Propagate GOPROXY value when building `build-image`. This is to help the builders building the code in a Network where default Go proxy is not accessible (e.g. when behind some corporate VPN). #2741
* [ENHANCEMENT] Querier: Added metric `cortex_querier_request_duration_seconds` for all requests to the querier. #2708
* [ENHANCEMENT] Cortex is now built with Go 1.14. #2480 #2749 #2753
* [ENHANCEMENT] Experimental TSDB: added the following metrics to the ingester: #2580 #2583 #2589 #2654
  * `cortex_ingester_tsdb_appender_add_duration_seconds`
  * `cortex_ingester_tsdb_appender_commit_duration_seconds`
  * `cortex_ingester_tsdb_refcache_purge_duration_seconds`
  * `cortex_ingester_tsdb_compactions_total`
  * `cortex_ingester_tsdb_compaction_duration_seconds`
  * `cortex_ingester_tsdb_wal_fsync_duration_seconds`
  * `cortex_ingester_tsdb_wal_page_flushes_total`
  * `cortex_ingester_tsdb_wal_completed_pages_total`
  * `cortex_ingester_tsdb_wal_truncations_failed_total`
  * `cortex_ingester_tsdb_wal_truncations_total`
  * `cortex_ingester_tsdb_wal_writes_failed_total`
  * `cortex_ingester_tsdb_checkpoint_deletions_failed_total`
  * `cortex_ingester_tsdb_checkpoint_deletions_total`
  * `cortex_ingester_tsdb_checkpoint_creations_failed_total`
  * `cortex_ingester_tsdb_checkpoint_creations_total`
  * `cortex_ingester_tsdb_wal_truncate_duration_seconds`
  * `cortex_ingester_tsdb_head_active_appenders`
  * `cortex_ingester_tsdb_head_series_not_found_total`
  * `cortex_ingester_tsdb_head_chunks`
  * `cortex_ingester_tsdb_mmap_chunk_corruptions_total`
  * `cortex_ingester_tsdb_head_chunks_created_total`
  * `cortex_ingester_tsdb_head_chunks_removed_total`
* [ENHANCEMENT] Experimental TSDB: added metrics useful to alert on critical conditions of the blocks storage: #2573
  * `cortex_compactor_last_successful_run_timestamp_seconds`
  * `cortex_querier_blocks_last_successful_sync_timestamp_seconds` (when store-gateway is disabled)
  * `cortex_querier_blocks_last_successful_scan_timestamp_seconds` (when store-gateway is enabled)
  * `cortex_storegateway_blocks_last_successful_sync_timestamp_seconds`
* [ENHANCEMENT] Experimental TSDB: added the flag `-experimental.tsdb.wal-compression-enabled` to allow to enable TSDB WAL compression. #2585
* [ENHANCEMENT] Experimental TSDB: Querier and store-gateway components can now use so-called "caching bucket", which can currently cache fetched chunks into shared memcached server. #2572
* [ENHANCEMENT] Ruler: Automatically remove unhealthy rulers from the ring. #2587
* [ENHANCEMENT] Query-tee: added support to `/metadata`, `/alerts`, and `/rules` endpoints #2600
* [ENHANCEMENT] Query-tee: added support to query results comparison between two different backends. The comparison is disabled by default and can be enabled via `-proxy.compare-responses=true`. #2611
* [ENHANCEMENT] Query-tee: improved the query-tee to not wait all backend responses before sending back the response to the client. The query-tee now sends back to the client first successful response, while honoring the `-backend.preferred` option. #2702
* [ENHANCEMENT] Thanos and Prometheus upgraded. #2602 #2604 #2634 #2659 #2686 #2756
  * TSDB now holds less WAL files after Head Truncation.
  * TSDB now does memory-mapping of Head chunks and reduces memory usage.
* [ENHANCEMENT] Experimental TSDB: decoupled blocks deletion from blocks compaction in the compactor, so that blocks deletion is not blocked by a busy compactor. The following metrics have been added: #2623
  * `cortex_compactor_block_cleanup_started_total`
  * `cortex_compactor_block_cleanup_completed_total`
  * `cortex_compactor_block_cleanup_failed_total`
  * `cortex_compactor_block_cleanup_last_successful_run_timestamp_seconds`
* [ENHANCEMENT] Experimental TSDB: Use shared cache for metadata. This is especially useful when running multiple querier and store-gateway components to reduce number of object store API calls. #2626 #2640
* [ENHANCEMENT] Experimental TSDB: when `-querier.query-store-after` is configured and running the experimental blocks storage, the time range of the query sent to the store is now manipulated to ensure the query end time is not more recent than 'now - query-store-after'. #2642
* [ENHANCEMENT] Experimental TSDB: small performance improvement in concurrent usage of RefCache, used during samples ingestion. #2651
* [ENHANCEMENT] The following endpoints now respond appropriately to an `Accept` header with the value `application/json` #2673
  * `/distributor/all_user_stats`
  * `/distributor/ha_tracker`
  * `/ingester/ring`
  * `/store-gateway/ring`
  * `/compactor/ring`
  * `/ruler/ring`
  * `/services`
* [ENHANCEMENT] Experimental Cassandra backend: Add `-cassandra.num-connections` to allow increasing the number of TCP connections to each Cassandra server. #2666
* [ENHANCEMENT] Experimental Cassandra backend: Use separate Cassandra clients and connections for reads and writes. #2666
* [ENHANCEMENT] Experimental Cassandra backend: Add `-cassandra.reconnect-interval` to allow specifying the reconnect interval to a Cassandra server that has been marked `DOWN` by the gocql driver. Also change the default value of the reconnect interval from `60s` to `1s`. #2687
* [ENHANCEMENT] Experimental Cassandra backend: Add option `-cassandra.convict-hosts-on-failure=false` to not convict host of being down when a request fails. #2684
* [ENHANCEMENT] Experimental TSDB: Applied a jitter to the period bucket scans in order to better distribute bucket operations over the time and increase the probability of hitting the shared cache (if configured). #2693
* [ENHANCEMENT] Experimental TSDB: Series limit per user and per metric now work in TSDB blocks. #2676
* [ENHANCEMENT] Experimental Memberlist: Added ability to periodically rejoin the memberlist cluster. #2724
* [ENHANCEMENT] Experimental Delete Series: Added the following metrics for monitoring processing of delete requests: #2730
  - `cortex_purger_load_pending_requests_attempts_total`: Number of attempts that were made to load pending requests with status.
  - `cortex_purger_oldest_pending_delete_request_age_seconds`: Age of oldest pending delete request in seconds.
  - `cortex_purger_pending_delete_requests_count`: Count of requests which are in process or are ready to be processed.
* [ENHANCEMENT] Experimental TSDB: Improved compactor to hard-delete also partial blocks with an deletion mark (even if the deletion mark threshold has not been reached). #2751
* [ENHANCEMENT] Experimental TSDB: Introduced a consistency check done by the querier to ensure all expected blocks have been queried via the store-gateway. If a block is missing on a store-gateway, the querier retries fetching series from missing blocks up to 3 times. If the consistency check fails once all retries have been exhausted, the query execution fails. The following metrics have been added: #2593 #2630 #2689 #2695
  * `cortex_querier_blocks_consistency_checks_total`
  * `cortex_querier_blocks_consistency_checks_failed_total`
  * `cortex_querier_storegateway_refetches_per_query`
* [ENHANCEMENT] Delete requests can now be canceled #2555
* [ENHANCEMENT] Table manager can now provision tables for delete store #2546
* [BUGFIX] Ruler: Ensure temporary rule files with special characters are properly mapped and cleaned up. #2506
* [BUGFIX] Fixes #2411, Ensure requests are properly routed to the prometheus api embedded in the query if `-server.path-prefix` is set. #2372
* [BUGFIX] Experimental TSDB: fixed chunk data corruption when querying back series using the experimental blocks storage. #2400
* [BUGFIX] Fixed collection of tracing spans from Thanos components used internally. #2655
* [BUGFIX] Experimental TSDB: fixed memory leak in ingesters. #2586
* [BUGFIX] QueryFrontend: fixed a situation where HTTP error is ignored and an incorrect status code is set. #2590
* [BUGFIX] Ingester: Fix an ingester starting up in the JOINING state and staying there forever. #2565
* [BUGFIX] QueryFrontend: fixed a panic (`integer divide by zero`) in the query-frontend. The query-frontend now requires the `-querier.default-evaluation-interval` config to be set to the same value of the querier. #2614
* [BUGFIX] Experimental TSDB: when the querier receives a `/series` request with a time range older than the data stored in the ingester, it now ignores the requested time range and returns known series anyway instead of returning an empty response. This aligns the behaviour with the chunks storage. #2617
* [BUGFIX] Cassandra: fixed an edge case leading to an invalid CQL query when querying the index on a Cassandra store. #2639
* [BUGFIX] Ingester: increment series per metric when recovering from WAL or transfer. #2674
* [BUGFIX] Fixed `wrong number of arguments for 'mget' command` Redis error when a query has no chunks to lookup from storage. #2700 #2796
* [BUGFIX] Ingester: Automatically remove old tmp checkpoints, fixing a potential disk space leak after an ingester crashes. #2726

## 1.1.0 / 2020-05-21

This release brings the usual mix of bugfixes and improvements. The biggest change is that WAL support for chunks is now considered to be production-ready!

Please make sure to review renamed metrics, and update your dashboards and alerts accordingly.

* [CHANGE] Added v1 API routes documented in #2327. #2372
  * Added `-http.alertmanager-http-prefix` flag which allows the configuration of the path where the Alertmanager API and UI can be reached. The default is set to `/alertmanager`.
  * Added `-http.prometheus-http-prefix` flag which allows the configuration of the path where the Prometheus API and UI can be reached. The default is set to `/prometheus`.
  * Updated the index hosted at the root prefix to point to the updated routes.
  * Legacy routes hardcoded with the `/api/prom` prefix now respect the `-http.prefix` flag.
* [CHANGE] The metrics `cortex_distributor_ingester_appends_total` and `distributor_ingester_append_failures_total` now include a `type` label to differentiate between `samples` and `metadata`. #2336
* [CHANGE] The metrics for number of chunks and bytes flushed to the chunk store are renamed. Note that previous metrics were counted pre-deduplication, while new metrics are counted after deduplication. #2463
  * `cortex_ingester_chunks_stored_total` > `cortex_chunk_store_stored_chunks_total`
  * `cortex_ingester_chunk_stored_bytes_total` > `cortex_chunk_store_stored_chunk_bytes_total`
* [CHANGE] Experimental TSDB: renamed blocks meta fetcher metrics: #2375
  * `cortex_querier_bucket_store_blocks_meta_syncs_total` > `cortex_querier_blocks_meta_syncs_total`
  * `cortex_querier_bucket_store_blocks_meta_sync_failures_total` > `cortex_querier_blocks_meta_sync_failures_total`
  * `cortex_querier_bucket_store_blocks_meta_sync_duration_seconds` > `cortex_querier_blocks_meta_sync_duration_seconds`
  * `cortex_querier_bucket_store_blocks_meta_sync_consistency_delay_seconds` > `cortex_querier_blocks_meta_sync_consistency_delay_seconds`
* [CHANGE] Experimental TSDB: Modified default values for `compactor.deletion-delay` option from 48h to 12h and `-experimental.tsdb.bucket-store.ignore-deletion-marks-delay` from 24h to 6h. #2414
* [CHANGE] WAL: Default value of `-ingester.checkpoint-enabled` changed to `true`. #2416
* [CHANGE] `trace_id` field in log files has been renamed to `traceID`. #2518
* [CHANGE] Slow query log has a different output now. Previously used `url` field has been replaced with `host` and `path`, and query parameters are logged as individual log fields with `qs_` prefix. #2520
* [CHANGE] WAL: WAL and checkpoint compression is now disabled. #2436
* [CHANGE] Update in dependency `go-kit/kit` from `v0.9.0` to `v0.10.0`. HTML escaping disabled in JSON Logger. #2535
* [CHANGE] Experimental TSDB: Removed `cortex_<service>_` prefix from Thanos objstore metrics and added `component` label to distinguish which Cortex component is doing API calls to the object storage when running in single-binary mode: #2568
  - `cortex_<service>_thanos_objstore_bucket_operations_total` renamed to `thanos_objstore_bucket_operations_total{component="<name>"}`
  - `cortex_<service>_thanos_objstore_bucket_operation_failures_total` renamed to `thanos_objstore_bucket_operation_failures_total{component="<name>"}`
  - `cortex_<service>_thanos_objstore_bucket_operation_duration_seconds` renamed to `thanos_objstore_bucket_operation_duration_seconds{component="<name>"}`
  - `cortex_<service>_thanos_objstore_bucket_last_successful_upload_time` renamed to `thanos_objstore_bucket_last_successful_upload_time{component="<name>"}`
* [CHANGE] FIFO cache: The `-<prefix>.fifocache.size` CLI flag has been renamed to `-<prefix>.fifocache.max-size-items` as well as its YAML config option `size` renamed to `max_size_items`. #2319
* [FEATURE] Ruler: The `-ruler.evaluation-delay` flag was added to allow users to configure a default evaluation delay for all rules in cortex. The default value is 0 which is the current behavior. #2423
* [FEATURE] Experimental: Added a new object storage client for OpenStack Swift. #2440
* [FEATURE] TLS config options added to the Server. #2535
* [FEATURE] Experimental: Added support for `/api/v1/metadata` Prometheus-based endpoint. #2549
* [FEATURE] Add ability to limit concurrent queries to Cassandra with `-cassandra.query-concurrency` flag. #2562
* [FEATURE] Experimental TSDB: Introduced store-gateway service used by the experimental blocks storage to load and query blocks. The store-gateway optionally supports blocks sharding and replication via a dedicated hash ring, configurable via `-experimental.store-gateway.sharding-enabled` and `-experimental.store-gateway.sharding-ring.*` flags. The following metrics have been added: #2433 #2458 #2469 #2523
  * `cortex_querier_storegateway_instances_hit_per_query`
* [ENHANCEMENT] Experimental TSDB: sample ingestion errors are now reported via existing `cortex_discarded_samples_total` metric. #2370
* [ENHANCEMENT] Failures on samples at distributors and ingesters return the first validation error as opposed to the last. #2383
* [ENHANCEMENT] Experimental TSDB: Added `cortex_querier_blocks_meta_synced`, which reflects current state of synced blocks over all tenants. #2392
* [ENHANCEMENT] Added `cortex_distributor_latest_seen_sample_timestamp_seconds` metric to see how far behind Prometheus servers are in sending data. #2371
* [ENHANCEMENT] FIFO cache to support eviction based on memory usage. Added `-<prefix>.fifocache.max-size-bytes` CLI flag and YAML config option `max_size_bytes` to specify memory limit of the cache. #2319, #2527
* [ENHANCEMENT] Added `-querier.worker-match-max-concurrent`. Force worker concurrency to match the `-querier.max-concurrent` option.  Overrides `-querier.worker-parallelism`.  #2456
* [ENHANCEMENT] Added the following metrics for monitoring delete requests: #2445
  - `cortex_purger_delete_requests_received_total`: Number of delete requests received per user.
  - `cortex_purger_delete_requests_processed_total`: Number of delete requests processed per user.
  - `cortex_purger_delete_requests_chunks_selected_total`: Number of chunks selected while building delete plans per user.
  - `cortex_purger_delete_requests_processing_failures_total`: Number of delete requests processing failures per user.
* [ENHANCEMENT] Single Binary: Added query-frontend to the single binary.  Single binary users will now benefit from various query-frontend features.  Primarily: sharding, parallelization, load shedding, additional caching (if configured), and query retries. #2437
* [ENHANCEMENT] Allow 1w (where w denotes week) and 1y (where y denotes year) when setting `-store.cache-lookups-older-than` and `-store.max-look-back-period`. #2454
* [ENHANCEMENT] Optimize index queries for matchers using "a|b|c"-type regex. #2446 #2475
* [ENHANCEMENT] Added per tenant metrics for queries and chunks and bytes read from chunk store: #2463
  * `cortex_chunk_store_fetched_chunks_total` and `cortex_chunk_store_fetched_chunk_bytes_total`
  * `cortex_query_frontend_queries_total` (per tenant queries counted by the frontend)
* [ENHANCEMENT] WAL: New metrics `cortex_ingester_wal_logged_bytes_total` and `cortex_ingester_checkpoint_logged_bytes_total` added to track total bytes logged to disk for WAL and checkpoints. #2497
* [ENHANCEMENT] Add de-duplicated chunks counter `cortex_chunk_store_deduped_chunks_total` which counts every chunk not sent to the store because it was already sent by another replica. #2485
* [ENHANCEMENT] Query-frontend now also logs the POST data of long queries. #2481
* [ENHANCEMENT] WAL: Ingester WAL records now have type header and the custom WAL records have been replaced by Prometheus TSDB's WAL records. Old records will not be supported from 1.3 onwards. Note: once this is deployed, you cannot downgrade without data loss. #2436
* [ENHANCEMENT] Redis Cache: Added `idle_timeout`, `wait_on_pool_exhaustion` and `max_conn_lifetime` options to redis cache configuration. #2550
* [ENHANCEMENT] WAL: the experimental tag has been removed on the WAL in ingesters. #2560
* [ENHANCEMENT] Use newer AWS API for paginated queries - removes 'Deprecated' message from logfiles. #2452
* [ENHANCEMENT] Experimental memberlist: Add retry with backoff on memberlist join other members. #2705
* [ENHANCEMENT] Experimental TSDB: when the store-gateway sharding is enabled, unhealthy store-gateway instances are automatically removed from the ring after 10 consecutive `-experimental.store-gateway.sharding-ring.heartbeat-timeout` periods. #2526
* [BUGFIX] Ruler: Ensure temporary rule files with special characters are properly mapped and cleaned up. #2506
* [BUGFIX] Ensure requests are properly routed to the prometheus api embedded in the query if `-server.path-prefix` is set. Fixes #2411. #2372
* [BUGFIX] Experimental TSDB: Fixed chunk data corruption when querying back series using the experimental blocks storage. #2400
* [BUGFIX] Cassandra Storage: Fix endpoint TLS host verification. #2109
* [BUGFIX] Experimental TSDB: Fixed response status code from `422` to `500` when an error occurs while iterating chunks with the experimental blocks storage. #2402
* [BUGFIX] Ring: Fixed a situation where upgrading from pre-1.0 cortex with a rolling strategy caused new 1.0 ingesters to lose their zone value in the ring until manually forced to re-register. #2404
* [BUGFIX] Distributor: `/all_user_stats` now show API and Rule Ingest Rate correctly. #2457
* [BUGFIX] Fixed `version`, `revision` and `branch` labels exported by the `cortex_build_info` metric. #2468
* [BUGFIX] QueryFrontend: fixed a situation where span context missed when downstream_url is used. #2539
* [BUGFIX] Querier: Fixed a situation where querier would crash because of an unresponsive frontend instance. #2569

## 1.0.1 / 2020-04-23

* [BUGFIX] Fix gaps when querying ingesters with replication factor = 3 and 2 ingesters in the cluster. #2503

## 1.0.0 / 2020-04-02

This is the first major release of Cortex. We made a lot of **breaking changes** in this release which have been detailed below. Please also see the stability guarantees we provide as part of a major release: https://cortexmetrics.io/docs/configuration/v1guarantees/

* [CHANGE] Remove the following deprecated flags: #2339
  - `-metrics.error-rate-query` (use `-metrics.write-throttle-query` instead).
  - `-store.cardinality-cache-size` (use `-store.index-cache-read.enable-fifocache` and `-store.index-cache-read.fifocache.size` instead).
  - `-store.cardinality-cache-validity` (use `-store.index-cache-read.enable-fifocache` and `-store.index-cache-read.fifocache.duration` instead).
  - `-distributor.limiter-reload-period` (flag unused)
  - `-ingester.claim-on-rollout` (flag unused)
  - `-ingester.normalise-tokens` (flag unused)
* [CHANGE] Renamed YAML file options to be more consistent. See [full config file changes below](#config-file-breaking-changes). #2273
* [CHANGE] AWS based autoscaling has been removed. You can only use metrics based autoscaling now. `-applicationautoscaling.url` has been removed. See https://cortexmetrics.io/docs/production/aws/#dynamodb-capacity-provisioning on how to migrate. #2328
* [CHANGE] Renamed the `memcache.write-back-goroutines` and `memcache.write-back-buffer` flags to `background.write-back-concurrency` and `background.write-back-buffer`. This affects the following flags: #2241
  - `-frontend.memcache.write-back-buffer` --> `-frontend.background.write-back-buffer`
  - `-frontend.memcache.write-back-goroutines` --> `-frontend.background.write-back-concurrency`
  - `-store.index-cache-read.memcache.write-back-buffer` --> `-store.index-cache-read.background.write-back-buffer`
  - `-store.index-cache-read.memcache.write-back-goroutines` --> `-store.index-cache-read.background.write-back-concurrency`
  - `-store.index-cache-write.memcache.write-back-buffer` --> `-store.index-cache-write.background.write-back-buffer`
  - `-store.index-cache-write.memcache.write-back-goroutines` --> `-store.index-cache-write.background.write-back-concurrency`
  - `-memcache.write-back-buffer` --> `-store.chunks-cache.background.write-back-buffer`. Note the next change log for the difference.
  - `-memcache.write-back-goroutines` --> `-store.chunks-cache.background.write-back-concurrency`. Note the next change log for the difference.

* [CHANGE] Renamed the chunk cache flags to have `store.chunks-cache.` as prefix. This means the following flags have been changed: #2241
  - `-cache.enable-fifocache` --> `-store.chunks-cache.cache.enable-fifocache`
  - `-default-validity` --> `-store.chunks-cache.default-validity`
  - `-fifocache.duration` --> `-store.chunks-cache.fifocache.duration`
  - `-fifocache.size` --> `-store.chunks-cache.fifocache.size`
  - `-memcache.write-back-buffer` --> `-store.chunks-cache.background.write-back-buffer`. Note the previous change log for the difference.
  - `-memcache.write-back-goroutines` --> `-store.chunks-cache.background.write-back-concurrency`. Note the previous change log for the difference.
  - `-memcached.batchsize` --> `-store.chunks-cache.memcached.batchsize`
  - `-memcached.consistent-hash` --> `-store.chunks-cache.memcached.consistent-hash`
  - `-memcached.expiration` --> `-store.chunks-cache.memcached.expiration`
  - `-memcached.hostname` --> `-store.chunks-cache.memcached.hostname`
  - `-memcached.max-idle-conns` --> `-store.chunks-cache.memcached.max-idle-conns`
  - `-memcached.parallelism` --> `-store.chunks-cache.memcached.parallelism`
  - `-memcached.service` --> `-store.chunks-cache.memcached.service`
  - `-memcached.timeout` --> `-store.chunks-cache.memcached.timeout`
  - `-memcached.update-interval` --> `-store.chunks-cache.memcached.update-interval`
  - `-redis.enable-tls` --> `-store.chunks-cache.redis.enable-tls`
  - `-redis.endpoint` --> `-store.chunks-cache.redis.endpoint`
  - `-redis.expiration` --> `-store.chunks-cache.redis.expiration`
  - `-redis.max-active-conns` --> `-store.chunks-cache.redis.max-active-conns`
  - `-redis.max-idle-conns` --> `-store.chunks-cache.redis.max-idle-conns`
  - `-redis.password` --> `-store.chunks-cache.redis.password`
  - `-redis.timeout` --> `-store.chunks-cache.redis.timeout`
* [CHANGE] Rename the `-store.chunk-cache-stubs` to `-store.chunks-cache.cache-stubs` to be more inline with above. #2241
* [CHANGE] Change prefix of flags `-dynamodb.periodic-table.*` to `-table-manager.index-table.*`. #2359
* [CHANGE] Change prefix of flags `-dynamodb.chunk-table.*` to `-table-manager.chunk-table.*`. #2359
* [CHANGE] Change the following flags: #2359
  - `-dynamodb.poll-interval` --> `-table-manager.poll-interval`
  - `-dynamodb.periodic-table.grace-period` --> `-table-manager.periodic-table.grace-period`
* [CHANGE] Renamed the following flags: #2273
  - `-dynamodb.chunk.gang.size` --> `-dynamodb.chunk-gang-size`
  - `-dynamodb.chunk.get.max.parallelism` --> `-dynamodb.chunk-get-max-parallelism`
* [CHANGE] Don't support mixed time units anymore for duration. For example, 168h5m0s doesn't work anymore, please use just one unit (s|m|h|d|w|y). #2252
* [CHANGE] Utilize separate protos for rule state and storage. Experimental ruler API will not be functional until the rollout is complete. #2226
* [CHANGE] Frontend worker in querier now starts after all Querier module dependencies are started. This fixes issue where frontend worker started to send queries to querier before it was ready to serve them (mostly visible when using experimental blocks storage). #2246
* [CHANGE] Lifecycler component now enters Failed state on errors, and doesn't exit the process. (Important if you're vendoring Cortex and use Lifecycler) #2251
* [CHANGE] `/ready` handler now returns 200 instead of 204. #2330
* [CHANGE] Better defaults for the following options: #2344
  - `-<prefix>.consul.consistent-reads`: Old default: `true`, new default: `false`. This reduces the load on Consul.
  - `-<prefix>.consul.watch-rate-limit`: Old default: 0, new default: 1. This rate limits the reads to 1 per second. Which is good enough for ring watches.
  - `-distributor.health-check-ingesters`: Old default: `false`, new default: `true`.
  - `-ingester.max-stale-chunk-idle`: Old default: 0, new default: 2m. This lets us expire series that we know are stale early.
  - `-ingester.spread-flushes`: Old default: false, new default: true. This allows to better de-duplicate data and use less space.
  - `-ingester.chunk-age-jitter`: Old default: 20mins, new default: 0. This is to enable the `-ingester.spread-flushes` to true.
  - `-<prefix>.memcached.batchsize`: Old default: 0, new default: 1024. This allows batching of requests and keeps the concurrent requests low.
  - `-<prefix>.memcached.consistent-hash`: Old default: false, new default: true. This allows for better cache hits when the memcaches are scaled up and down.
  - `-querier.batch-iterators`: Old default: false, new default: true.
  - `-querier.ingester-streaming`: Old default: false, new default: true.
* [CHANGE] Experimental TSDB: Added `-experimental.tsdb.bucket-store.postings-cache-compression-enabled` to enable postings compression when storing to cache. #2335
* [CHANGE] Experimental TSDB: Added `-compactor.deletion-delay`, which is time before a block marked for deletion is deleted from bucket. If not 0, blocks will be marked for deletion and compactor component will delete blocks marked for deletion from the bucket. If delete-delay is 0, blocks will be deleted straight away. Note that deleting blocks immediately can cause query failures, if store gateway / querier still has the block loaded, or compactor is ignoring the deletion because it's compacting the block at the same time. Default value is 48h. #2335
* [CHANGE] Experimental TSDB: Added `-experimental.tsdb.bucket-store.index-cache.postings-compression-enabled`, to set duration after which the blocks marked for deletion will be filtered out while fetching blocks used for querying. This option allows querier to ignore blocks that are marked for deletion with some delay. This ensures store can still serve blocks that are meant to be deleted but do not have a replacement yet. Default is 24h, half of the default value for `-compactor.deletion-delay`. #2335
* [CHANGE] Experimental TSDB: Added `-experimental.tsdb.bucket-store.index-cache.memcached.max-item-size` to control maximum size of item that is stored to memcached. Defaults to 1 MiB. #2335
* [FEATURE] Added experimental storage API to the ruler service that is enabled when the `-experimental.ruler.enable-api` is set to true #2269
  * `-ruler.storage.type` flag now allows `s3`,`gcs`, and `azure` values
  * `-ruler.storage.(s3|gcs|azure)` flags exist to allow the configuration of object clients set for rule storage
* [CHANGE] Renamed table manager metrics. #2307 #2359
  * `cortex_dynamo_sync_tables_seconds` -> `cortex_table_manager_sync_duration_seconds`
  * `cortex_dynamo_table_capacity_units` -> `cortex_table_capacity_units`
* [FEATURE] Flusher target to flush the WAL. #2075
  * `-flusher.wal-dir` for the WAL directory to recover from.
  * `-flusher.concurrent-flushes` for number of concurrent flushes.
  * `-flusher.flush-op-timeout` is duration after which a flush should timeout.
* [FEATURE] Ingesters can now have an optional availability zone set, to ensure metric replication is distributed across zones. This is set via the `-ingester.availability-zone` flag or the `availability_zone` field in the config file. #2317
* [ENHANCEMENT] Better re-use of connections to DynamoDB and S3. #2268
* [ENHANCEMENT] Reduce number of goroutines used while executing a single index query. #2280
* [ENHANCEMENT] Experimental TSDB: Add support for local `filesystem` backend. #2245
* [ENHANCEMENT] Experimental TSDB: Added memcached support for the TSDB index cache. #2290
* [ENHANCEMENT] Experimental TSDB: Removed gRPC server to communicate between querier and BucketStore. #2324
* [ENHANCEMENT] Allow 1w (where w denotes week) and 1y (where y denotes year) when setting table period and retention. #2252
* [ENHANCEMENT] Added FIFO cache metrics for current number of entries and memory usage. #2270
* [ENHANCEMENT] Output all config fields to /config API, including those with empty value. #2209
* [ENHANCEMENT] Add "missing_metric_name" and "metric_name_invalid" reasons to cortex_discarded_samples_total metric. #2346
* [ENHANCEMENT] Experimental TSDB: sample ingestion errors are now reported via existing `cortex_discarded_samples_total` metric. #2370
* [BUGFIX] Ensure user state metrics are updated if a transfer fails. #2338
* [BUGFIX] Fixed etcd client keepalive settings. #2278
* [BUGFIX] Register the metrics of the WAL. #2295
* [BUXFIX] Experimental TSDB: fixed error handling when ingesting out of bound samples. #2342

### Known issues

- This experimental blocks storage in Cortex `1.0.0` has a bug which may lead to the error `cannot iterate chunk for series` when running queries. This bug has been fixed in #2400. If you're running the experimental blocks storage, please build Cortex from `master`.

### Config file breaking changes

In this section you can find a config file diff showing the breaking changes introduced in Cortex. You can also find the [full configuration file reference doc](https://cortexmetrics.io/docs/configuration/configuration-file/) in the website.

```diff
### ingester_config

 # Period with which to attempt to flush chunks.
 # CLI flag: -ingester.flush-period
-[flushcheckperiod: <duration> | default = 1m0s]
+[flush_period: <duration> | default = 1m0s]

 # Period chunks will remain in memory after flushing.
 # CLI flag: -ingester.retain-period
-[retainperiod: <duration> | default = 5m0s]
+[retain_period: <duration> | default = 5m0s]

 # Maximum chunk idle time before flushing.
 # CLI flag: -ingester.max-chunk-idle
-[maxchunkidle: <duration> | default = 5m0s]
+[max_chunk_idle_time: <duration> | default = 5m0s]

 # Maximum chunk idle time for chunks terminating in stale markers before
 # flushing. 0 disables it and a stale series is not flushed until the
 # max-chunk-idle timeout is reached.
 # CLI flag: -ingester.max-stale-chunk-idle
-[maxstalechunkidle: <duration> | default = 0s]
+[max_stale_chunk_idle_time: <duration> | default = 2m0s]

 # Timeout for individual flush operations.
 # CLI flag: -ingester.flush-op-timeout
-[flushoptimeout: <duration> | default = 1m0s]
+[flush_op_timeout: <duration> | default = 1m0s]

 # Maximum chunk age before flushing.
 # CLI flag: -ingester.max-chunk-age
-[maxchunkage: <duration> | default = 12h0m0s]
+[max_chunk_age: <duration> | default = 12h0m0s]

-# Range of time to subtract from MaxChunkAge to spread out flushes
+# Range of time to subtract from -ingester.max-chunk-age to spread out flushes
 # CLI flag: -ingester.chunk-age-jitter
-[chunkagejitter: <duration> | default = 20m0s]
+[chunk_age_jitter: <duration> | default = 0]

 # Number of concurrent goroutines flushing to dynamodb.
 # CLI flag: -ingester.concurrent-flushes
-[concurrentflushes: <int> | default = 50]
+[concurrent_flushes: <int> | default = 50]

-# If true, spread series flushes across the whole period of MaxChunkAge
+# If true, spread series flushes across the whole period of
+# -ingester.max-chunk-age.
 # CLI flag: -ingester.spread-flushes
-[spreadflushes: <boolean> | default = false]
+[spread_flushes: <boolean> | default = true]

 # Period with which to update the per-user ingestion rates.
 # CLI flag: -ingester.rate-update-period
-[rateupdateperiod: <duration> | default = 15s]
+[rate_update_period: <duration> | default = 15s]


### querier_config

 # The maximum number of concurrent queries.
 # CLI flag: -querier.max-concurrent
-[maxconcurrent: <int> | default = 20]
+[max_concurrent: <int> | default = 20]

 # Use batch iterators to execute query, as opposed to fully materialising the
 # series in memory.  Takes precedent over the -querier.iterators flag.
 # CLI flag: -querier.batch-iterators
-[batchiterators: <boolean> | default = false]
+[batch_iterators: <boolean> | default = true]

 # Use streaming RPCs to query ingester.
 # CLI flag: -querier.ingester-streaming
-[ingesterstreaming: <boolean> | default = false]
+[ingester_streaming: <boolean> | default = true]

 # Maximum number of samples a single query can load into memory.
 # CLI flag: -querier.max-samples
-[maxsamples: <int> | default = 50000000]
+[max_samples: <int> | default = 50000000]

 # The default evaluation interval or step size for subqueries.
 # CLI flag: -querier.default-evaluation-interval
-[defaultevaluationinterval: <duration> | default = 1m0s]
+[default_evaluation_interval: <duration> | default = 1m0s]

### query_frontend_config

 # URL of downstream Prometheus.
 # CLI flag: -frontend.downstream-url
-[downstream: <string> | default = ""]
+[downstream_url: <string> | default = ""]


### ruler_config

 # URL of alerts return path.
 # CLI flag: -ruler.external.url
-[externalurl: <url> | default = ]
+[external_url: <url> | default = ]

 # How frequently to evaluate rules
 # CLI flag: -ruler.evaluation-interval
-[evaluationinterval: <duration> | default = 1m0s]
+[evaluation_interval: <duration> | default = 1m0s]

 # How frequently to poll for rule changes
 # CLI flag: -ruler.poll-interval
-[pollinterval: <duration> | default = 1m0s]
+[poll_interval: <duration> | default = 1m0s]

-storeconfig:
+storage:

 # file path to store temporary rule files for the prometheus rule managers
 # CLI flag: -ruler.rule-path
-[rulepath: <string> | default = "/rules"]
+[rule_path: <string> | default = "/rules"]

 # URL of the Alertmanager to send notifications to.
 # CLI flag: -ruler.alertmanager-url
-[alertmanagerurl: <url> | default = ]
+[alertmanager_url: <url> | default = ]

 # Use DNS SRV records to discover alertmanager hosts.
 # CLI flag: -ruler.alertmanager-discovery
-[alertmanagerdiscovery: <boolean> | default = false]
+[enable_alertmanager_discovery: <boolean> | default = false]

 # How long to wait between refreshing alertmanager hosts.
 # CLI flag: -ruler.alertmanager-refresh-interval
-[alertmanagerrefreshinterval: <duration> | default = 1m0s]
+[alertmanager_refresh_interval: <duration> | default = 1m0s]

 # If enabled requests to alertmanager will utilize the V2 API.
 # CLI flag: -ruler.alertmanager-use-v2
-[alertmanangerenablev2api: <boolean> | default = false]
+[enable_alertmanager_v2: <boolean> | default = false]

 # Capacity of the queue for notifications to be sent to the Alertmanager.
 # CLI flag: -ruler.notification-queue-capacity
-[notificationqueuecapacity: <int> | default = 10000]
+[notification_queue_capacity: <int> | default = 10000]

 # HTTP timeout duration when sending notifications to the Alertmanager.
 # CLI flag: -ruler.notification-timeout
-[notificationtimeout: <duration> | default = 10s]
+[notification_timeout: <duration> | default = 10s]

 # Distribute rule evaluation using ring backend
 # CLI flag: -ruler.enable-sharding
-[enablesharding: <boolean> | default = false]
+[enable_sharding: <boolean> | default = false]

 # Time to spend searching for a pending ruler when shutting down.
 # CLI flag: -ruler.search-pending-for
-[searchpendingfor: <duration> | default = 5m0s]
+[search_pending_for: <duration> | default = 5m0s]

 # Period with which to attempt to flush rule groups.
 # CLI flag: -ruler.flush-period
-[flushcheckperiod: <duration> | default = 1m0s]
+[flush_period: <duration> | default = 1m0s]

### alertmanager_config

 # Base path for data storage.
 # CLI flag: -alertmanager.storage.path
-[datadir: <string> | default = "data/"]
+[data_dir: <string> | default = "data/"]

 # will be used to prefix all HTTP endpoints served by Alertmanager. If omitted,
 # relevant URL components will be derived automatically.
 # CLI flag: -alertmanager.web.external-url
-[externalurl: <url> | default = ]
+[external_url: <url> | default = ]

 # How frequently to poll Cortex configs
 # CLI flag: -alertmanager.configs.poll-interval
-[pollinterval: <duration> | default = 15s]
+[poll_interval: <duration> | default = 15s]

 # Listen address for cluster.
 # CLI flag: -cluster.listen-address
-[clusterbindaddr: <string> | default = "0.0.0.0:9094"]
+[cluster_bind_address: <string> | default = "0.0.0.0:9094"]

 # Explicit address to advertise in cluster.
 # CLI flag: -cluster.advertise-address
-[clusteradvertiseaddr: <string> | default = ""]
+[cluster_advertise_address: <string> | default = ""]

 # Time to wait between peers to send notifications.
 # CLI flag: -cluster.peer-timeout
-[peertimeout: <duration> | default = 15s]
+[peer_timeout: <duration> | default = 15s]

 # Filename of fallback config to use if none specified for instance.
 # CLI flag: -alertmanager.configs.fallback
-[fallbackconfigfile: <string> | default = ""]
+[fallback_config_file: <string> | default = ""]

 # Root of URL to generate if config is http://internal.monitor
 # CLI flag: -alertmanager.configs.auto-webhook-root
-[autowebhookroot: <string> | default = ""]
+[auto_webhook_root: <string> | default = ""]

### table_manager_config

-store:
+storage:

-# How frequently to poll DynamoDB to learn our capacity.
-# CLI flag: -dynamodb.poll-interval
-[dynamodb_poll_interval: <duration> | default = 2m0s]
+# How frequently to poll backend to learn our capacity.
+# CLI flag: -table-manager.poll-interval
+[poll_interval: <duration> | default = 2m0s]

-# DynamoDB periodic tables grace period (duration which table will be
-# created/deleted before/after it's needed).
-# CLI flag: -dynamodb.periodic-table.grace-period
+# Periodic tables grace period (duration which table will be created/deleted
+# before/after it's needed).
+# CLI flag: -table-manager.periodic-table.grace-period
 [creation_grace_period: <duration> | default = 10m0s]

 index_tables_provisioning:
   # Enables on demand throughput provisioning for the storage provider (if
-  # supported). Applies only to tables which are not autoscaled
-  # CLI flag: -dynamodb.periodic-table.enable-ondemand-throughput-mode
-  [provisioned_throughput_on_demand_mode: <boolean> | default = false]
+  # supported). Applies only to tables which are not autoscaled. Supported by
+  # DynamoDB
+  # CLI flag: -table-manager.index-table.enable-ondemand-throughput-mode
+  [enable_ondemand_throughput_mode: <boolean> | default = false]


   # Enables on demand throughput provisioning for the storage provider (if
-  # supported). Applies only to tables which are not autoscaled
-  # CLI flag: -dynamodb.periodic-table.inactive-enable-ondemand-throughput-mode
-  [inactive_throughput_on_demand_mode: <boolean> | default = false]
+  # supported). Applies only to tables which are not autoscaled. Supported by
+  # DynamoDB
+  # CLI flag: -table-manager.index-table.inactive-enable-ondemand-throughput-mode
+  [enable_inactive_throughput_on_demand_mode: <boolean> | default = false]


 chunk_tables_provisioning:
   # Enables on demand throughput provisioning for the storage provider (if
-  # supported). Applies only to tables which are not autoscaled
-  # CLI flag: -dynamodb.chunk-table.enable-ondemand-throughput-mode
-  [provisioned_throughput_on_demand_mode: <boolean> | default = false]
+  # supported). Applies only to tables which are not autoscaled. Supported by
+  # DynamoDB
+  # CLI flag: -table-manager.chunk-table.enable-ondemand-throughput-mode
+  [enable_ondemand_throughput_mode: <boolean> | default = false]

### storage_config

 aws:
-  dynamodbconfig:
+  dynamodb:
     # DynamoDB endpoint URL with escaped Key and Secret encoded. If only region
     # is specified as a host, proper endpoint will be deduced. Use
     # inmemory:///<table-name> to use a mock in-memory implementation.
     # CLI flag: -dynamodb.url
-    [dynamodb: <url> | default = ]
+    [dynamodb_url: <url> | default = ]

     # DynamoDB table management requests per second limit.
     # CLI flag: -dynamodb.api-limit
-    [apilimit: <float> | default = 2]
+    [api_limit: <float> | default = 2]

     # DynamoDB rate cap to back off when throttled.
     # CLI flag: -dynamodb.throttle-limit
-    [throttlelimit: <float> | default = 10]
+    [throttle_limit: <float> | default = 10]
-
-    # ApplicationAutoscaling endpoint URL with escaped Key and Secret encoded.
-    # CLI flag: -applicationautoscaling.url
-    [applicationautoscaling: <url> | default = ]


       # Queue length above which we will scale up capacity
       # CLI flag: -metrics.target-queue-length
-      [targetqueuelen: <int> | default = 100000]
+      [target_queue_length: <int> | default = 100000]

       # Scale up capacity by this multiple
       # CLI flag: -metrics.scale-up-factor
-      [scaleupfactor: <float> | default = 1.3]
+      [scale_up_factor: <float> | default = 1.3]

       # Ignore throttling below this level (rate per second)
       # CLI flag: -metrics.ignore-throttle-below
-      [minthrottling: <float> | default = 1]
+      [ignore_throttle_below: <float> | default = 1]

       # query to fetch ingester queue length
       # CLI flag: -metrics.queue-length-query
-      [queuelengthquery: <string> | default = "sum(avg_over_time(cortex_ingester_flush_queue_length{job=\"cortex/ingester\"}[2m]))"]
+      [queue_length_query: <string> | default = "sum(avg_over_time(cortex_ingester_flush_queue_length{job=\"cortex/ingester\"}[2m]))"]

       # query to fetch throttle rates per table
       # CLI flag: -metrics.write-throttle-query
-      [throttlequery: <string> | default = "sum(rate(cortex_dynamo_throttled_total{operation=\"DynamoDB.BatchWriteItem\"}[1m])) by (table) > 0"]
+      [write_throttle_query: <string> | default = "sum(rate(cortex_dynamo_throttled_total{operation=\"DynamoDB.BatchWriteItem\"}[1m])) by (table) > 0"]

       # query to fetch write capacity usage per table
       # CLI flag: -metrics.usage-query
-      [usagequery: <string> | default = "sum(rate(cortex_dynamo_consumed_capacity_total{operation=\"DynamoDB.BatchWriteItem\"}[15m])) by (table) > 0"]
+      [write_usage_query: <string> | default = "sum(rate(cortex_dynamo_consumed_capacity_total{operation=\"DynamoDB.BatchWriteItem\"}[15m])) by (table) > 0"]

       # query to fetch read capacity usage per table
       # CLI flag: -metrics.read-usage-query
-      [readusagequery: <string> | default = "sum(rate(cortex_dynamo_consumed_capacity_total{operation=\"DynamoDB.QueryPages\"}[1h])) by (table) > 0"]
+      [read_usage_query: <string> | default = "sum(rate(cortex_dynamo_consumed_capacity_total{operation=\"DynamoDB.QueryPages\"}[1h])) by (table) > 0"]

       # query to fetch read errors per table
       # CLI flag: -metrics.read-error-query
-      [readerrorquery: <string> | default = "sum(increase(cortex_dynamo_failures_total{operation=\"DynamoDB.QueryPages\",error=\"ProvisionedThroughputExceededException\"}[1m])) by (table) > 0"]
+      [read_error_query: <string> | default = "sum(increase(cortex_dynamo_failures_total{operation=\"DynamoDB.QueryPages\",error=\"ProvisionedThroughputExceededException\"}[1m])) by (table) > 0"]

     # Number of chunks to group together to parallelise fetches (zero to
     # disable)
-    # CLI flag: -dynamodb.chunk.gang.size
-    [chunkgangsize: <int> | default = 10]
+    # CLI flag: -dynamodb.chunk-gang-size
+    [chunk_gang_size: <int> | default = 10]

     # Max number of chunk-get operations to start in parallel
-    # CLI flag: -dynamodb.chunk.get.max.parallelism
-    [chunkgetmaxparallelism: <int> | default = 32]
+    # CLI flag: -dynamodb.chunk.get-max-parallelism
+    [chunk_get_max_parallelism: <int> | default = 32]

     backoff_config:
       # Minimum delay when backing off.
       # CLI flag: -bigtable.backoff-min-period
-      [minbackoff: <duration> | default = 100ms]
+      [min_period: <duration> | default = 100ms]

       # Maximum delay when backing off.
       # CLI flag: -bigtable.backoff-max-period
-      [maxbackoff: <duration> | default = 10s]
+      [max_period: <duration> | default = 10s]

       # Number of times to backoff and retry before failing.
       # CLI flag: -bigtable.backoff-retries
-      [maxretries: <int> | default = 10]
+      [max_retries: <int> | default = 10]

   # If enabled, once a tables info is fetched, it is cached.
   # CLI flag: -bigtable.table-cache.enabled
-  [tablecacheenabled: <boolean> | default = true]
+  [table_cache_enabled: <boolean> | default = true]

   # Duration to cache tables before checking again.
   # CLI flag: -bigtable.table-cache.expiration
-  [tablecacheexpiration: <duration> | default = 30m0s]
+  [table_cache_expiration: <duration> | default = 30m0s]

 # Cache validity for active index entries. Should be no higher than
 # -ingester.max-chunk-idle.
 # CLI flag: -store.index-cache-validity
-[indexcachevalidity: <duration> | default = 5m0s]
+[index_cache_validity: <duration> | default = 5m0s]

### ingester_client_config

 grpc_client_config:
   backoff_config:
     # Minimum delay when backing off.
     # CLI flag: -ingester.client.backoff-min-period
-    [minbackoff: <duration> | default = 100ms]
+    [min_period: <duration> | default = 100ms]

     # Maximum delay when backing off.
     # CLI flag: -ingester.client.backoff-max-period
-    [maxbackoff: <duration> | default = 10s]
+    [max_period: <duration> | default = 10s]

     # Number of times to backoff and retry before failing.
     # CLI flag: -ingester.client.backoff-retries
-    [maxretries: <int> | default = 10]
+    [max_retries: <int> | default = 10]

### frontend_worker_config

-# Address of query frontend service.
+# Address of query frontend service, in host:port format.
 # CLI flag: -querier.frontend-address
-[address: <string> | default = ""]
+[frontend_address: <string> | default = ""]

 # How often to query DNS.
 # CLI flag: -querier.dns-lookup-period
-[dnslookupduration: <duration> | default = 10s]
+[dns_lookup_duration: <duration> | default = 10s]

 grpc_client_config:
   backoff_config:
     # Minimum delay when backing off.
     # CLI flag: -querier.frontend-client.backoff-min-period
-    [minbackoff: <duration> | default = 100ms]
+    [min_period: <duration> | default = 100ms]

     # Maximum delay when backing off.
     # CLI flag: -querier.frontend-client.backoff-max-period
-    [maxbackoff: <duration> | default = 10s]
+    [max_period: <duration> | default = 10s]

     # Number of times to backoff and retry before failing.
     # CLI flag: -querier.frontend-client.backoff-retries
-    [maxretries: <int> | default = 10]
+    [max_retries: <int> | default = 10]

### consul_config

 # ACL Token used to interact with Consul.
-# CLI flag: -<prefix>.consul.acltoken
-[acltoken: <string> | default = ""]
+# CLI flag: -<prefix>.consul.acl-token
+[acl_token: <string> | default = ""]

 # HTTP timeout when talking to Consul
 # CLI flag: -<prefix>.consul.client-timeout
-[httpclienttimeout: <duration> | default = 20s]
+[http_client_timeout: <duration> | default = 20s]

 # Enable consistent reads to Consul.
 # CLI flag: -<prefix>.consul.consistent-reads
-[consistentreads: <boolean> | default = true]
+[consistent_reads: <boolean> | default = false]

 # Rate limit when watching key or prefix in Consul, in requests per second. 0
 # disables the rate limit.
 # CLI flag: -<prefix>.consul.watch-rate-limit
-[watchkeyratelimit: <float> | default = 0]
+[watch_rate_limit: <float> | default = 1]

 # Burst size used in rate limit. Values less than 1 are treated as 1.
 # CLI flag: -<prefix>.consul.watch-burst-size
-[watchkeyburstsize: <int> | default = 1]
+[watch_burst_size: <int> | default = 1]


### configstore_config
 # URL of configs API server.
 # CLI flag: -<prefix>.configs.url
-[configsapiurl: <url> | default = ]
+[configs_api_url: <url> | default = ]

 # Timeout for requests to Weave Cloud configs service.
 # CLI flag: -<prefix>.configs.client-timeout
-[clienttimeout: <duration> | default = 5s]
+[client_timeout: <duration> | default = 5s]
```

## 0.7.0 / 2020-03-16

Cortex `0.7.0` is a major step forward the upcoming `1.0` release. In this release, we've got 164 contributions from 26 authors. Thanks to all contributors! ❤️

Please be aware that Cortex `0.7.0` introduces some **breaking changes**. You're encouraged to read all the `[CHANGE]` entries below before upgrading your Cortex cluster. In particular:

- Cleaned up some configuration options in preparation for the Cortex `1.0.0` release (see also the [annotated config file breaking changes](#annotated-config-file-breaking-changes) below):
  - Removed CLI flags support to configure the schema (see [how to migrate from flags to schema file](https://cortexmetrics.io/docs/configuration/schema-configuration/#migrating-from-flags-to-schema-file))
  - Renamed CLI flag `-config-yaml` to `-schema-config-file`
  - Removed CLI flag `-store.min-chunk-age` in favor of `-querier.query-store-after`. The corresponding YAML config option `ingestermaxquerylookback` has been renamed to [`query_ingesters_within`](https://cortexmetrics.io/docs/configuration/configuration-file/#querier-config)
  - Deprecated CLI flag `-frontend.cache-split-interval` in favor of `-querier.split-queries-by-interval`
  - Renamed the YAML config option `defaul_validity` to `default_validity`
  - Removed the YAML config option `config_store` (in the [`alertmanager YAML config`](https://cortexmetrics.io/docs/configuration/configuration-file/#alertmanager-config)) in favor of `store`
  - Removed the YAML config root block `configdb` in favor of [`configs`](https://cortexmetrics.io/docs/configuration/configuration-file/#configs-config). This change is also reflected in the following CLI flags renaming:
      * `-database.*` -> `-configs.database.*`
      * `-database.migrations` -> `-configs.database.migrations-dir`
  - Removed the fluentd-based billing infrastructure including the CLI flags:
      * `-distributor.enable-billing`
      * `-billing.max-buffered-events`
      * `-billing.retry-delay`
      * `-billing.ingester`
- Removed support for using denormalised tokens in the ring. Before upgrading, make sure your Cortex cluster is already running `v0.6.0` or an earlier version with `-ingester.normalise-tokens=true`

### Full changelog

* [CHANGE] Removed support for flags to configure schema. Further, the flag for specifying the config file (`-config-yaml`) has been deprecated. Please use `-schema-config-file`. See the [Schema Configuration documentation](https://cortexmetrics.io/docs/configuration/schema-configuration/) for more details on how to configure the schema using the YAML file. #2221
* [CHANGE] In the config file, the root level `config_store` config option has been moved to `alertmanager` > `store` > `configdb`. #2125
* [CHANGE] Removed unnecessary `frontend.cache-split-interval` in favor of `querier.split-queries-by-interval` both to reduce configuration complexity and guarantee alignment of these two configs. Starting from now, `-querier.cache-results` may only be enabled in conjunction with `-querier.split-queries-by-interval` (previously the cache interval default was `24h` so if you want to preserve the same behaviour you should set `-querier.split-queries-by-interval=24h`). #2040
* [CHANGE] Renamed Configs configuration options. #2187
  * configuration options
    * `-database.*` -> `-configs.database.*`
    * `-database.migrations` -> `-configs.database.migrations-dir`
  * config file
    * `configdb.uri:` -> `configs.database.uri:`
    * `configdb.migrationsdir:` -> `configs.database.migrations_dir:`
    * `configdb.passwordfile:` -> `configs.database.password_file:`
* [CHANGE] Moved `-store.min-chunk-age` to the Querier config as `-querier.query-store-after`, allowing the store to be skipped during query time if the metrics wouldn't be found. The YAML config option `ingestermaxquerylookback` has been renamed to `query_ingesters_within` to match its CLI flag. #1893
* [CHANGE] Renamed the cache configuration setting `defaul_validity` to `default_validity`. #2140
* [CHANGE] Remove fluentd-based billing infrastructure and flags such as `-distributor.enable-billing`. #1491
* [CHANGE] Removed remaining support for using denormalised tokens in the ring. If you're still running ingesters with denormalised tokens (Cortex 0.4 or earlier, with `-ingester.normalise-tokens=false`), such ingesters will now be completely invisible to distributors and need to be either switched to Cortex 0.6.0 or later, or be configured to use normalised tokens. #2034
* [CHANGE] The frontend http server will now send 502 in case of deadline exceeded and 499 if the user requested cancellation. #2156
* [CHANGE] We now enforce queries to be up to `-querier.max-query-into-future` into the future (defaults to 10m). #1929
  * `-store.min-chunk-age` has been removed
  * `-querier.query-store-after` has been added in it's place.
* [CHANGE] Removed unused `/validate_expr endpoint`. #2152
* [CHANGE] Updated Prometheus dependency to v2.16.0. This Prometheus version uses Active Query Tracker to limit concurrent queries. In order to keep `-querier.max-concurrent` working, Active Query Tracker is enabled by default, and is configured to store its data to `active-query-tracker` directory (relative to current directory when Cortex started). This can be changed by using `-querier.active-query-tracker-dir` option. Purpose of Active Query Tracker is to log queries that were running when Cortex crashes. This logging happens on next Cortex start. #2088
* [CHANGE] Default to BigChunk encoding; may result in slightly higher disk usage if many timeseries have a constant value, but should generally result in fewer, bigger chunks. #2207
* [CHANGE] WAL replays are now done while the rest of Cortex is starting, and more specifically, when HTTP server is running. This makes it possible to scrape metrics during WAL replays. Applies to both chunks and experimental blocks storage. #2222
* [CHANGE] Cortex now has `/ready` probe for all services, not just ingester and querier as before. In single-binary mode, /ready reports 204 only if all components are running properly. #2166
* [CHANGE] If you are vendoring Cortex and use its components in your project, be aware that many Cortex components no longer start automatically when they are created. You may want to review PR and attached document. #2166
* [CHANGE] Experimental TSDB: the querier in-memory index cache used by the experimental blocks storage shifted from per-tenant to per-querier. The `-experimental.tsdb.bucket-store.index-cache-size-bytes` now configures the per-querier index cache max size instead of a per-tenant cache and its default has been increased to 1GB. #2189
* [CHANGE] Experimental TSDB: TSDB head compaction interval and concurrency is now configurable (defaults to 1 min interval and 5 concurrent head compactions). New options: `-experimental.tsdb.head-compaction-interval` and `-experimental.tsdb.head-compaction-concurrency`. #2172
* [CHANGE] Experimental TSDB: switched the blocks storage index header to the binary format. This change is expected to have no visible impact, except lower startup times and memory usage in the queriers. It's possible to switch back to the old JSON format via the flag `-experimental.tsdb.bucket-store.binary-index-header-enabled=false`. #2223
* [CHANGE] Experimental Memberlist KV store can now be used in single-binary Cortex. Attempts to use it previously would fail with panic. This change also breaks existing binary protocol used to exchange gossip messages, so this version will not be able to understand gossiped Ring when used in combination with the previous version of Cortex. Easiest way to upgrade is to shutdown old Cortex installation, and restart it with new version. Incremental rollout works too, but with reduced functionality until all components run the same version. #2016
* [FEATURE] Added a read-only local alertmanager config store using files named corresponding to their tenant id. #2125
* [FEATURE] Added flag `-experimental.ruler.enable-api` to enable the ruler api which implements the Prometheus API `/api/v1/rules` and `/api/v1/alerts` endpoints under the configured `-http.prefix`. #1999
* [FEATURE] Added sharding support to compactor when using the experimental TSDB blocks storage. #2113
* [FEATURE] Added ability to override YAML config file settings using environment variables. #2147
  * `-config.expand-env`
* [FEATURE] Added flags to disable Alertmanager notifications methods. #2187
  * `-configs.notifications.disable-email`
  * `-configs.notifications.disable-webhook`
* [FEATURE] Add /config HTTP endpoint which exposes the current Cortex configuration as YAML. #2165
* [FEATURE] Allow Prometheus remote write directly to ingesters. #1491
* [FEATURE] Introduced new standalone service `query-tee` that can be used for testing purposes to send the same Prometheus query to multiple backends (ie. two Cortex clusters ingesting the same metrics) and compare the performances. #2203
* [FEATURE] Fan out parallelizable queries to backend queriers concurrently. #1878
  * `querier.parallelise-shardable-queries` (bool)
  * Requires a shard-compatible schema (v10+)
  * This causes the number of traces to increase accordingly.
  * The query-frontend now requires a schema config to determine how/when to shard queries, either from a file or from flags (i.e. by the `config-yaml` CLI flag). This is the same schema config the queriers consume. The schema is only required to use this option.
  * It's also advised to increase downstream concurrency controls as well:
    * `querier.max-outstanding-requests-per-tenant`
    * `querier.max-query-parallelism`
    * `querier.max-concurrent`
    * `server.grpc-max-concurrent-streams` (for both query-frontends and queriers)
* [FEATURE] Added user sub rings to distribute users to a subset of ingesters. #1947
  * `-experimental.distributor.user-subring-size`
* [FEATURE] Add flag `-experimental.tsdb.stripe-size` to expose TSDB stripe size option. #2185
* [FEATURE] Experimental Delete Series: Added support for Deleting Series with Prometheus style API. Needs to be enabled first by setting `-purger.enable` to `true`. Deletion only supported when using `boltdb` and `filesystem` as index and object store respectively. Support for other stores to follow in separate PRs #2103
* [ENHANCEMENT] Alertmanager: Expose Per-tenant alertmanager metrics #2124
* [ENHANCEMENT] Add `status` label to `cortex_alertmanager_configs` metric to gauge the number of valid and invalid configs. #2125
* [ENHANCEMENT] Cassandra Authentication: added the `custom_authenticators` config option that allows users to authenticate with cassandra clusters using password authenticators that are not approved by default in [gocql](https://github.com/gocql/gocql/blob/81b8263d9fe526782a588ef94d3fa5c6148e5d67/conn.go#L27) #2093
* [ENHANCEMENT] Cassandra Storage: added `max_retries`, `retry_min_backoff` and `retry_max_backoff` configuration options to enable retrying recoverable errors. #2054
* [ENHANCEMENT] Allow to configure HTTP and gRPC server listen address, maximum number of simultaneous connections and connection keepalive settings.
  * `-server.http-listen-address`
  * `-server.http-conn-limit`
  * `-server.grpc-listen-address`
  * `-server.grpc-conn-limit`
  * `-server.grpc.keepalive.max-connection-idle`
  * `-server.grpc.keepalive.max-connection-age`
  * `-server.grpc.keepalive.max-connection-age-grace`
  * `-server.grpc.keepalive.time`
  * `-server.grpc.keepalive.timeout`
* [ENHANCEMENT] PostgreSQL: Bump up `github.com/lib/pq` from `v1.0.0` to `v1.3.0` to support PostgreSQL SCRAM-SHA-256 authentication. #2097
* [ENHANCEMENT] Cassandra Storage: User no longer need `CREATE` privilege on `<all keyspaces>` if given keyspace exists. #2032
* [ENHANCEMENT] Cassandra Storage: added `password_file` configuration options to enable reading Cassandra password from file. #2096
* [ENHANCEMENT] Configs API: Allow GET/POST configs in YAML format. #2181
* [ENHANCEMENT] Background cache writes are batched to improve parallelism and observability. #2135
* [ENHANCEMENT] Add automatic repair for checkpoint and WAL. #2105
* [ENHANCEMENT] Support `lastEvaluation` and `evaluationTime` in `/api/v1/rules` endpoints and make order of groups stable. #2196
* [ENHANCEMENT] Skip expired requests in query-frontend scheduling. #2082
* [ENHANCEMENT] Add ability to configure gRPC keepalive settings. #2066
* [ENHANCEMENT] Experimental TSDB: Export TSDB Syncer metrics from Compactor component, they are prefixed with `cortex_compactor_`. #2023
* [ENHANCEMENT] Experimental TSDB: Added dedicated flag `-experimental.tsdb.bucket-store.tenant-sync-concurrency` to configure the maximum number of concurrent tenants for which blocks are synched. #2026
* [ENHANCEMENT] Experimental TSDB: Expose metrics for objstore operations (prefixed with `cortex_<component>_thanos_objstore_`, component being one of `ingester`, `querier` and `compactor`). #2027
* [ENHANCEMENT] Experimental TSDB: Added support for Azure Storage to be used for block storage, in addition to S3 and GCS. #2083
* [ENHANCEMENT] Experimental TSDB: Reduced memory allocations in the ingesters when using the experimental blocks storage. #2057
* [ENHANCEMENT] Experimental Memberlist KV: expose `-memberlist.gossip-to-dead-nodes-time` and `-memberlist.dead-node-reclaim-time` options to control how memberlist library handles dead nodes and name reuse. #2131
* [BUGFIX] Alertmanager: fixed panic upon applying a new config, caused by duplicate metrics registration in the `NewPipelineBuilder` function. #211
* [BUGFIX] Azure Blob ChunkStore: Fixed issue causing `invalid chunk checksum` errors. #2074
* [BUGFIX] The gauge `cortex_overrides_last_reload_successful` is now only exported by components that use a `RuntimeConfigManager`. Previously, for components that do not initialize a `RuntimeConfigManager` (such as the compactor) the gauge was initialized with 0 (indicating error state) and then never updated, resulting in a false-negative permanent error state. #2092
* [BUGFIX] Fixed WAL metric names, added the `cortex_` prefix.
* [BUGFIX] Restored histogram `cortex_configs_request_duration_seconds` #2138
* [BUGFIX] Fix wrong syntax for `url` in config-file-reference. #2148
* [BUGFIX] Fixed some 5xx status code returned by the query-frontend when they should actually be 4xx. #2122
* [BUGFIX] Fixed leaked goroutines in the querier. #2070
* [BUGFIX] Experimental TSDB: fixed `/all_user_stats` and `/api/prom/user_stats` endpoints when using the experimental TSDB blocks storage. #2042
* [BUGFIX] Experimental TSDB: fixed ruler to correctly work with the experimental TSDB blocks storage. #2101

### Changes to denormalised tokens in the ring

Cortex 0.4.0 is the last version that can *write* denormalised tokens. Cortex 0.5.0 and above always write normalised tokens.

Cortex 0.6.0 is the last version that can *read* denormalised tokens. Starting with Cortex 0.7.0 only normalised tokens are supported, and ingesters writing denormalised tokens to the ring (running Cortex 0.4.0 or earlier with `-ingester.normalise-tokens=false`) are ignored by distributors. Such ingesters should either switch to using normalised tokens, or be upgraded to Cortex 0.5.0 or later.

### Known issues

- The gRPC streaming for ingesters doesn't work when using the experimental TSDB blocks storage. Please do not enable `-querier.ingester-streaming` if you're using the TSDB blocks storage. If you want to enable it, you can build Cortex from `master` given the issue has been fixed after Cortex `0.7` branch has been cut and the fix wasn't included in the `0.7` because related to an experimental feature.

### Annotated config file breaking changes

In this section you can find a config file diff showing the breaking changes introduced in Cortex `0.7`. You can also find the [full configuration file reference doc](https://cortexmetrics.io/docs/configuration/configuration-file/) in the website.

 ```diff
### Root level config

 # "configdb" has been moved to "alertmanager > store > configdb".
-[configdb: <configdb_config>]

 # "config_store" has been renamed to "configs".
-[config_store: <configstore_config>]
+[configs: <configs_config>]


### `distributor_config`

 # The support to hook an external billing system has been removed.
-[enable_billing: <boolean> | default = false]
-billing:
-  [maxbufferedevents: <int> | default = 1024]
-  [retrydelay: <duration> | default = 500ms]
-  [ingesterhostport: <string> | default = "localhost:24225"]


### `querier_config`

 # "ingestermaxquerylookback" has been renamed to "query_ingesters_within".
-[ingestermaxquerylookback: <duration> | default = 0s]
+[query_ingesters_within: <duration> | default = 0s]


### `queryrange_config`

results_cache:
  cache:
     # "defaul_validity" has been renamed to "default_validity".
-    [defaul_validity: <duration> | default = 0s]
+    [default_validity: <duration> | default = 0s]

   # "cache_split_interval" has been deprecated in favor of "split_queries_by_interval".
-  [cache_split_interval: <duration> | default = 24h0m0s]


### `alertmanager_config`

# The "store" config block has been added. This includes "configdb" which previously
# was the "configdb" root level config block.
+store:
+  [type: <string> | default = "configdb"]
+  [configdb: <configstore_config>]
+  local:
+    [path: <string> | default = ""]


### `storage_config`

index_queries_cache_config:
   # "defaul_validity" has been renamed to "default_validity".
-  [defaul_validity: <duration> | default = 0s]
+  [default_validity: <duration> | default = 0s]


### `chunk_store_config`

chunk_cache_config:
   # "defaul_validity" has been renamed to "default_validity".
-  [defaul_validity: <duration> | default = 0s]
+  [default_validity: <duration> | default = 0s]

write_dedupe_cache_config:
   # "defaul_validity" has been renamed to "default_validity".
-  [defaul_validity: <duration> | default = 0s]
+  [default_validity: <duration> | default = 0s]

 # "min_chunk_age" has been removed in favor of "querier > query_store_after".
-[min_chunk_age: <duration> | default = 0s]


### `configs_config`

-# "uri" has been moved to "database > uri".
-[uri: <string> | default = "postgres://postgres@configs-db.weave.local/configs?sslmode=disable"]

-# "migrationsdir" has been moved to "database > migrations_dir".
-[migrationsdir: <string> | default = ""]

-# "passwordfile" has been moved to "database > password_file".
-[passwordfile: <string> | default = ""]

+database:
+  [uri: <string> | default = "postgres://postgres@configs-db.weave.local/configs?sslmode=disable"]
+  [migrations_dir: <string> | default = ""]
+  [password_file: <string> | default = ""]
```

## 0.6.1 / 2020-02-05

* [BUGFIX] Fixed parsing of the WAL configuration when specified in the YAML config file. #2071

## 0.6.0 / 2020-01-28

Note that the ruler flags need to be changed in this upgrade. You're moving from a single node ruler to something that might need to be sharded.
Further, if you're using the configs service, we've upgraded the migration library and this requires some manual intervention. See full instructions below to upgrade your PostgreSQL.

* [CHANGE] The frontend component now does not cache results if it finds a `Cache-Control` header and if one of its values is `no-store`. #1974
* [CHANGE] Flags changed with transition to upstream Prometheus rules manager:
  * `-ruler.client-timeout` is now `ruler.configs.client-timeout` in order to match `ruler.configs.url`.
  * `-ruler.group-timeout`has been removed.
  * `-ruler.num-workers` has been removed.
  * `-ruler.rule-path` has been added to specify where the prometheus rule manager will sync rule files.
  * `-ruler.storage.type` has beem added to specify the rule store backend type, currently only the configdb.
  * `-ruler.poll-interval` has been added to specify the interval in which to poll new rule groups.
  * `-ruler.evaluation-interval` default value has changed from `15s` to `1m` to match the default evaluation interval in Prometheus.
  * Ruler sharding requires a ring which can be configured via the ring flags prefixed by `ruler.ring.`. #1987
* [CHANGE] Use relative links from /ring page to make it work when used behind reverse proxy. #1896
* [CHANGE] Deprecated `-distributor.limiter-reload-period` flag. #1766
* [CHANGE] Ingesters now write only normalised tokens to the ring, although they can still read denormalised tokens used by other ingesters. `-ingester.normalise-tokens` is now deprecated, and ignored. If you want to switch back to using denormalised tokens, you need to downgrade to Cortex 0.4.0. Previous versions don't handle claiming tokens from normalised ingesters correctly. #1809
* [CHANGE] Overrides mechanism has been renamed to "runtime config", and is now separate from limits. Runtime config is simply a file that is reloaded by Cortex every couple of seconds. Limits and now also multi KV use this mechanism.<br />New arguments were introduced: `-runtime-config.file` (defaults to empty) and `-runtime-config.reload-period` (defaults to 10 seconds), which replace previously used `-limits.per-user-override-config` and `-limits.per-user-override-period` options. Old options are still used if `-runtime-config.file` is not specified. This change is also reflected in YAML configuration, where old `limits.per_tenant_override_config` and `limits.per_tenant_override_period` fields are replaced with `runtime_config.file` and `runtime_config.period` respectively. #1749
* [CHANGE] Cortex now rejects data with duplicate labels. Previously, such data was accepted, with duplicate labels removed with only one value left. #1964
* [CHANGE] Changed the default value for `-distributor.ha-tracker.prefix` from `collectors/` to `ha-tracker/` in order to not clash with other keys (ie. ring) stored in the same key-value store. #1940
* [FEATURE] Experimental: Write-Ahead-Log added in ingesters for more data reliability against ingester crashes. #1103
  * `--ingester.wal-enabled`: Setting this to `true` enables writing to WAL during ingestion.
  * `--ingester.wal-dir`: Directory where the WAL data should be stored and/or recovered from.
  * `--ingester.checkpoint-enabled`: Set this to `true` to enable checkpointing of in-memory chunks to disk.
  * `--ingester.checkpoint-duration`: This is the interval at which checkpoints should be created.
  * `--ingester.recover-from-wal`: Set this to `true` to recover data from an existing WAL.
  * For more information, please checkout the ["Ingesters with WAL" guide](https://cortexmetrics.io/docs/guides/ingesters-with-wal/).
* [FEATURE] The distributor can now drop labels from samples (similar to the removal of the replica label for HA ingestion) per user via the `distributor.drop-label` flag. #1726
* [FEATURE] Added flag `debug.mutex-profile-fraction` to enable mutex profiling #1969
* [FEATURE] Added `global` ingestion rate limiter strategy. Deprecated `-distributor.limiter-reload-period` flag. #1766
* [FEATURE] Added support for Microsoft Azure blob storage to be used for storing chunk data. #1913
* [FEATURE] Added readiness probe endpoint`/ready` to queriers. #1934
* [FEATURE] Added "multi" KV store that can interact with two other KV stores, primary one for all reads and writes, and secondary one, which only receives writes. Primary/secondary store can be modified in runtime via runtime-config mechanism (previously "overrides"). #1749
* [FEATURE] Added support to store ring tokens to a file and read it back on startup, instead of generating/fetching the tokens to/from the ring. This feature can be enabled with the flag `-ingester.tokens-file-path`. #1750
* [FEATURE] Experimental TSDB: Added `/series` API endpoint support with TSDB blocks storage. #1830
* [FEATURE] Experimental TSDB: Added TSDB blocks `compactor` component, which iterates over users blocks stored in the bucket and compact them according to the configured block ranges. #1942
* [ENHANCEMENT] metric `cortex_ingester_flush_reasons` gets a new `reason` value: `Spread`, when `-ingester.spread-flushes` option is enabled. #1978
* [ENHANCEMENT] Added `password` and `enable_tls` options to redis cache configuration. Enables usage of Microsoft Azure Cache for Redis service. #1923
* [ENHANCEMENT] Upgraded Kubernetes API version for deployments from `extensions/v1beta1` to `apps/v1`. #1941
* [ENHANCEMENT] Experimental TSDB: Open existing TSDB on startup to prevent ingester from becoming ready before it can accept writes. The max concurrency is set via `--experimental.tsdb.max-tsdb-opening-concurrency-on-startup`. #1917
* [ENHANCEMENT] Experimental TSDB: Querier now exports aggregate metrics from Thanos bucket store and in memory index cache (many metrics to list, but all have `cortex_querier_bucket_store_` or `cortex_querier_blocks_index_cache_` prefix). #1996
* [ENHANCEMENT] Experimental TSDB: Improved multi-tenant bucket store. #1991
  * Allowed to configure the blocks sync interval via `-experimental.tsdb.bucket-store.sync-interval` (0 disables the sync)
  * Limited the number of tenants concurrently synched by `-experimental.tsdb.bucket-store.block-sync-concurrency`
  * Renamed `cortex_querier_sync_seconds` metric to `cortex_querier_blocks_sync_seconds`
  * Track `cortex_querier_blocks_sync_seconds` metric for the initial sync too
* [BUGFIX] Fixed unnecessary CAS operations done by the HA tracker when the jitter is enabled. #1861
* [BUGFIX] Fixed ingesters getting stuck in a LEAVING state after coming up from an ungraceful exit. #1921
* [BUGFIX] Reduce memory usage when ingester Push() errors. #1922
* [BUGFIX] Table Manager: Fixed calculation of expected tables and creation of tables from next active schema considering grace period. #1976
* [BUGFIX] Experimental TSDB: Fixed ingesters consistency during hand-over when using experimental TSDB blocks storage. #1854 #1818
* [BUGFIX] Experimental TSDB: Fixed metrics when using experimental TSDB blocks storage. #1981 #1982 #1990 #1983
* [BUGFIX] Experimental memberlist: Use the advertised address when sending packets to other peers of the Gossip memberlist. #1857
* [BUGFIX] Experimental TSDB: Fixed incorrect query results introduced in #2604 caused by a buffer incorrectly reused while iterating samples. #2697

### Upgrading PostgreSQL (if you're using configs service)

Reference: <https://github.com/golang-migrate/migrate/tree/master/database/postgres#upgrading-from-v1>

1. Install the migrate package cli tool: <https://github.com/golang-migrate/migrate/tree/master/cmd/migrate#installation>
2. Drop the `schema_migrations` table: `DROP TABLE schema_migrations;`.
2. Run the migrate command:

```bash
migrate  -path <absolute_path_to_cortex>/cmd/cortex/migrations -database postgres://localhost:5432/database force 2
```

### Known issues

- The `cortex_prometheus_rule_group_last_evaluation_timestamp_seconds` metric, tracked by the ruler, is not unregistered for rule groups not being used anymore. This issue will be fixed in the next Cortex release (see [2033](https://github.com/cortexproject/cortex/issues/2033)).

- Write-Ahead-Log (WAL) does not have automatic repair of corrupt checkpoint or WAL segments, which is possible if ingester crashes abruptly or the underlying disk corrupts. Currently the only way to resolve this is to manually delete the affected checkpoint and/or WAL segments. Automatic repair will be added in the future releases.

## 0.4.0 / 2019-12-02

* [CHANGE] The frontend component has been refactored to be easier to re-use. When upgrading the frontend, cache entries will be discarded and re-created with the new protobuf schema. #1734
* [CHANGE] Removed direct DB/API access from the ruler. `-ruler.configs.url` has been now deprecated. #1579
* [CHANGE] Removed `Delta` encoding. Any old chunks with `Delta` encoding cannot be read anymore. If `ingester.chunk-encoding` is set to `Delta` the ingester will fail to start. #1706
* [CHANGE] Setting `-ingester.max-transfer-retries` to 0 now disables hand-over when ingester is shutting down. Previously, zero meant infinite number of attempts. #1771
* [CHANGE] `dynamo` has been removed as a valid storage name to make it consistent for all components. `aws` and `aws-dynamo` remain as valid storage names.
* [CHANGE/FEATURE] The frontend split and cache intervals can now be configured using the respective flag `--querier.split-queries-by-interval` and `--frontend.cache-split-interval`.
  * If `--querier.split-queries-by-interval` is not provided request splitting is disabled by default.
  * __`--querier.split-queries-by-day` is still accepted for backward compatibility but has been deprecated. You should now use `--querier.split-queries-by-interval`. We recommend a to use a multiple of 24 hours.__
* [FEATURE] Global limit on the max series per user and metric #1760
  * `-ingester.max-global-series-per-user`
  * `-ingester.max-global-series-per-metric`
  * Requires `-distributor.replication-factor` and `-distributor.shard-by-all-labels` set for the ingesters too
* [FEATURE] Flush chunks with stale markers early with `ingester.max-stale-chunk-idle`. #1759
* [FEATURE] EXPERIMENTAL: Added new KV Store backend based on memberlist library. Components can gossip about tokens and ingester states, instead of using Consul or Etcd. #1721
* [FEATURE] EXPERIMENTAL: Use TSDB in the ingesters & flush blocks to S3/GCS ala Thanos. This will let us use an Object Store more efficiently and reduce costs. #1695
* [FEATURE] Allow Query Frontend to log slow queries with `frontend.log-queries-longer-than`. #1744
* [FEATURE] Add HTTP handler to trigger ingester flush & shutdown - used when running as a stateful set with the WAL enabled.  #1746
* [FEATURE] EXPERIMENTAL: Added GCS support to TSDB blocks storage. #1772
* [ENHANCEMENT] Reduce memory allocations in the write path. #1706
* [ENHANCEMENT] Consul client now follows recommended practices for blocking queries wrt returned Index value. #1708
* [ENHANCEMENT] Consul client can optionally rate-limit itself during Watch (used e.g. by ring watchers) and WatchPrefix (used by HA feature) operations. Rate limiting is disabled by default. New flags added: `--consul.watch-rate-limit`, and `--consul.watch-burst-size`. #1708
* [ENHANCEMENT] Added jitter to HA deduping heartbeats, configure using `distributor.ha-tracker.update-timeout-jitter-max` #1534
* [ENHANCEMENT] Add ability to flush chunks with stale markers early. #1759
* [BUGFIX] Stop reporting successful actions as 500 errors in KV store metrics. #1798
* [BUGFIX] Fix bug where duplicate labels can be returned through metadata APIs. #1790
* [BUGFIX] Fix reading of old, v3 chunk data. #1779
* [BUGFIX] Now support IAM roles in service accounts in AWS EKS. #1803
* [BUGFIX] Fixed duplicated series returned when querying both ingesters and store with the experimental TSDB blocks storage. #1778

In this release we updated the following dependencies:

- gRPC v1.25.0  (resulted in a drop of 30% CPU usage when compression is on)
- jaeger-client v2.20.0
- aws-sdk-go to v1.25.22

## 0.3.0 / 2019-10-11

This release adds support for Redis as an alternative to Memcached, and also includes many optimisations which reduce CPU and memory usage.

* [CHANGE] Gauge metrics were renamed to drop the `_total` suffix. #1685
  * In Alertmanager, `alertmanager_configs_total` is now `alertmanager_configs`
  * In Ruler, `scheduler_configs_total` is now `scheduler_configs`
  * `scheduler_groups_total` is now `scheduler_groups`.
* [CHANGE] `--alertmanager.configs.auto-slack-root` flag was dropped as auto Slack root is not supported anymore. #1597
* [CHANGE] In table-manager, default DynamoDB capacity was reduced from 3,000 units to 1,000 units. We recommend you do not run with the defaults: find out what figures are needed for your environment and set that via `-dynamodb.periodic-table.write-throughput` and `-dynamodb.chunk-table.write-throughput`.
* [FEATURE] Add Redis support for caching #1612
* [FEATURE] Allow spreading chunk writes across multiple S3 buckets #1625
* [FEATURE] Added `/shutdown` endpoint for ingester to shutdown all operations of the ingester. #1746
* [ENHANCEMENT] Upgraded Prometheus to 2.12.0 and Alertmanager to 0.19.0. #1597
* [ENHANCEMENT] Cortex is now built with Go 1.13 #1675, #1676, #1679
* [ENHANCEMENT] Many optimisations, mostly impacting ingester and querier: #1574, #1624, #1638, #1644, #1649, #1654, #1702

Full list of changes: <https://github.com/cortexproject/cortex/compare/v0.2.0...v0.3.0>

## 0.2.0 / 2019-09-05

This release has several exciting features, the most notable of them being setting `-ingester.spread-flushes` to potentially reduce your storage space by upto 50%.

* [CHANGE] Flags changed due to changes upstream in Prometheus Alertmanager #929:
  * `alertmanager.mesh.listen-address` is now `cluster.listen-address`
  * `alertmanager.mesh.peer.host` and `alertmanager.mesh.peer.service` can be replaced by `cluster.peer`
  * `alertmanager.mesh.hardware-address`, `alertmanager.mesh.nickname`, `alertmanager.mesh.password`, and `alertmanager.mesh.peer.refresh-interval` all disappear.
* [CHANGE] --claim-on-rollout flag deprecated; feature is now always on #1566
* [CHANGE] Retention period must now be a multiple of periodic table duration #1564
* [CHANGE] The value for the name label for the chunks memcache in all `cortex_cache_` metrics is now `chunksmemcache` (before it was `memcache`) #1569
* [FEATURE] Makes the ingester flush each timeseries at a specific point in the max-chunk-age cycle with `-ingester.spread-flushes`. This means multiple replicas of a chunk are very likely to contain the same contents which cuts chunk storage space by up to 66%. #1578
* [FEATURE] Make minimum number of chunk samples configurable per user #1620
* [FEATURE] Honor HTTPS for custom S3 URLs #1603
* [FEATURE] You can now point the query-frontend at a normal Prometheus for parallelisation and caching #1441
* [FEATURE] You can now specify `http_config` on alert receivers #929
* [FEATURE] Add option to use jump hashing to load balance requests to memcached #1554
* [FEATURE] Add status page for HA tracker to distributors #1546
* [FEATURE] The distributor ring page is now easier to read with alternate rows grayed out #1621

## 0.1.0 / 2019-08-07

* [CHANGE] HA Tracker flags were renamed to provide more clarity #1465
  * `distributor.accept-ha-labels` is now `distributor.ha-tracker.enable`
  * `distributor.accept-ha-samples` is now `distributor.ha-tracker.enable-for-all-users`
  * `ha-tracker.replica` is now `distributor.ha-tracker.replica`
  * `ha-tracker.cluster` is now `distributor.ha-tracker.cluster`
* [FEATURE] You can specify "heap ballast" to reduce Go GC Churn #1489
* [BUGFIX] HA Tracker no longer always makes a request to Consul/Etcd when a request is not from the active replica #1516
* [BUGFIX] Queries are now correctly cancelled by the query-frontend #1508<|MERGE_RESOLUTION|>--- conflicted
+++ resolved
@@ -59,16 +59,12 @@
   * `s3.http.insecure-skip-verify`
 * [ENHANCEMENT] Prometheus upgraded. #2798 #2849 #2867 #2902 #2918
   * Optimized labels regex matchers for patterns containing literals (eg. `foo.*`, `.*foo`, `.*foo.*`)
-<<<<<<< HEAD
-* [BUGFIX] Fixed `Missing chunks and index config causing silent failure` Absence of chunks and index from schema config is not validated. #2732
-=======
 * [ENHANCEMENT] Add metric `cortex_ruler_config_update_failures_total` to Ruler to track failures of loading rules files. #2857
 * [ENHANCEMENT] Experimental Alertmanager: Alertmanager configuration persisted to object storage using an experimental API that accepts and returns YAML-based Alertmanager configuration. #2768
 * [ENHANCEMENT] Ruler: `-ruler.alertmanager-url` now supports multiple URLs. Each URL is treated as a separate Alertmanager group. Support for multiple Alertmanagers in a group can be achieved by using DNS service discovery. #2851
 * [ENHANCEMENT] Experimental TSDB: Cortex Flusher now works with blocks engine. Flusher needs to be provided with blocks-engine configuration, existing Flusher flags are not used (they are only relevant for chunks engine). Note that flush errors are only reported via log. #2877
 * [ENHANCEMENT] Flusher: Added `-flusher.exit-after-flush` option (defaults to true) to control whether Cortex should stop completely after Flusher has finished its work. #2877
 * [ENHANCEMENT] Added metrics `cortex_config_hash` and `cortex_runtime_config_hash` to expose hash of the currently active config file. #2874
->>>>>>> 1319e9d2
 * [BUGFIX] Fixed a bug in the index intersect code causing storage to return more chunks/series than required. #2796
 * [BUGFIX] Fixed the number of reported keys in the background cache queue. #2764
 * [BUGFIX] Fix race in processing of headers in sharded queries. #2762
@@ -82,6 +78,7 @@
 * [BUGFIX] Query-frontend: Fix passing HTTP `Host` header if `-frontend.downstream-url` is configured. #2880
 * [BUGFIX] Ingester: Improve time-series distribution when `-experimental.distributor.user-subring-size` is enabled. #2887
 * [BUGFIX] Set content type to `application/x-protobuf` for remote_read responses. #2915
+* [BUGFIX] Fixed `Missing chunks and index config causing silent failure` Absence of chunks and index from schema config is not validated. #2732
 
 ## 1.2.0 / 2020-07-01
 
